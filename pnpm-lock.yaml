lockfileVersion: '9.0'

settings:
  autoInstallPeers: true
  excludeLinksFromLockfile: false

importers:

  .:
    dependencies:
      '@apollo/client':
        specifier: ^3.13.8
        version: 3.13.8(graphql@16.11.0)
      '@quasar/extras':
        specifier: ^1.16.4
        version: 1.17.0
<<<<<<< HEAD
      graphql:
        specifier: ^16.11.0
        version: 16.11.0
      pinia:
        specifier: ^3.0.3
        version: 3.0.3(typescript@5.5.4)(vue@3.5.16(typescript@5.5.4))
=======
      axios:
        specifier: ^1.10.0
        version: 1.10.0
>>>>>>> 331512f7
      quasar:
        specifier: ^2.16.0
        version: 2.18.1
      vue:
        specifier: ^3.4.18
        version: 3.5.16(typescript@5.5.4)
      vue-router:
        specifier: ^4.0.12
        version: 4.5.1(vue@3.5.16(typescript@5.5.4))
    devDependencies:
      '@eslint/js':
        specifier: ^9.14.0
        version: 9.29.0
      '@quasar/app-vite':
        specifier: ^2.1.0
        version: 2.2.1(@types/node@20.19.1)(eslint@9.29.0)(pinia@3.0.3(typescript@5.5.4)(vue@3.5.16(typescript@5.5.4)))(quasar@2.18.1)(rollup@4.43.0)(terser@5.42.0)(typescript@5.5.4)(vue-router@4.5.1(vue@3.5.16(typescript@5.5.4)))(vue@3.5.16(typescript@5.5.4))
      '@quasar/vite-plugin':
        specifier: ^1.9.0
        version: 1.9.0(@vitejs/plugin-vue@5.2.4(vite@6.3.5(@types/node@20.19.1)(sass-embedded@1.89.2)(terser@5.42.0))(vue@3.5.16(typescript@5.5.4)))(quasar@2.18.1)(vite@6.3.5(@types/node@20.19.1)(sass-embedded@1.89.2)(terser@5.42.0))(vue@3.5.16(typescript@5.5.4))
      '@types/node':
        specifier: ^20.5.9
        version: 20.19.1
      '@vitejs/plugin-vue':
        specifier: ^5.2.4
        version: 5.2.4(vite@6.3.5(@types/node@20.19.1)(sass-embedded@1.89.2)(terser@5.42.0))(vue@3.5.16(typescript@5.5.4))
<<<<<<< HEAD
      '@vitest/coverage-v8':
        specifier: ^3.2.4
        version: 3.2.4(vitest@3.2.4)
      '@vitest/ui':
        specifier: ^3.2.4
        version: 3.2.4(vitest@3.2.4)
=======
>>>>>>> 331512f7
      '@vue/eslint-config-prettier':
        specifier: ^10.1.0
        version: 10.2.0(eslint@9.29.0)(prettier@3.5.3)
      '@vue/eslint-config-typescript':
        specifier: ^14.4.0
        version: 14.5.0(eslint-plugin-vue@9.33.0(eslint@9.29.0))(eslint@9.29.0)(typescript@5.5.4)
      '@vue/test-utils':
        specifier: ^2.4.6
        version: 2.4.6
      autoprefixer:
        specifier: ^10.4.2
        version: 10.4.21(postcss@8.5.6)
      cross-env:
        specifier: ^7.0.3
        version: 7.0.3
      dotenv:
        specifier: ^16.5.0
        version: 16.5.0
      eslint:
        specifier: ^9.14.0
        version: 9.29.0
      eslint-plugin-vue:
        specifier: ^9.30.0
        version: 9.33.0(eslint@9.29.0)
      globals:
        specifier: ^15.12.0
        version: 15.15.0
<<<<<<< HEAD
      jsdom:
        specifier: ^26.1.0
        version: 26.1.0
=======
      happy-dom:
        specifier: ^18.0.1
        version: 18.0.1
>>>>>>> 331512f7
      prettier:
        specifier: ^3.3.3
        version: 3.5.3
      typescript:
        specifier: ~5.5.3
        version: 5.5.4
      vite-plugin-checker:
        specifier: ^0.9.0
        version: 0.9.3(eslint@9.29.0)(optionator@0.9.4)(typescript@5.5.4)(vite@6.3.5(@types/node@20.19.1)(sass-embedded@1.89.2)(terser@5.42.0))(vue-tsc@2.2.10(typescript@5.5.4))
      vitest:
        specifier: ^3.2.4
<<<<<<< HEAD
        version: 3.2.4(@types/node@20.19.1)(@vitest/ui@3.2.4)(jsdom@26.1.0)(sass-embedded@1.89.2)(terser@5.42.0)
=======
        version: 3.2.4(@types/node@20.19.1)(happy-dom@18.0.1)(sass-embedded@1.89.2)(terser@5.42.0)
>>>>>>> 331512f7
      vue-tsc:
        specifier: ^2.0.29
        version: 2.2.10(typescript@5.5.4)

packages:

  '@ampproject/remapping@2.3.0':
    resolution: {integrity: sha512-30iZtAPgz+LTIYoeivqYo853f02jBYSd5uGnGpkFV0M3xOt9aN73erkgYAmZU43x4VfqcnLxW9Kpg3R5LC4YYw==}
    engines: {node: '>=6.0.0'}

  '@apollo/client@3.13.8':
    resolution: {integrity: sha512-YM9lQpm0VfVco4DSyKooHS/fDTiKQcCHfxr7i3iL6a0kP/jNO5+4NFK6vtRDxaYisd5BrwOZHLJpPBnvRVpKPg==}
    peerDependencies:
      graphql: ^15.0.0 || ^16.0.0
      graphql-ws: ^5.5.5 || ^6.0.3
      react: ^16.8.0 || ^17.0.0 || ^18.0.0 || >=19.0.0-rc
      react-dom: ^16.8.0 || ^17.0.0 || ^18.0.0 || >=19.0.0-rc
      subscriptions-transport-ws: ^0.9.0 || ^0.11.0
    peerDependenciesMeta:
      graphql-ws:
        optional: true
      react:
        optional: true
      react-dom:
        optional: true
      subscriptions-transport-ws:
        optional: true

  '@asamuzakjp/css-color@3.2.0':
    resolution: {integrity: sha512-K1A6z8tS3XsmCMM86xoWdn7Fkdn9m6RSVtocUrJYIwZnFVkng/PvkEoWtOWmP+Scc6saYWHWZYbndEEXxl24jw==}

  '@babel/code-frame@7.27.1':
    resolution: {integrity: sha512-cjQ7ZlQ0Mv3b47hABuTevyTuYN4i+loJKGeV9flcCgIK37cCXRh+L1bd3iBHlynerhQ7BhCkn2BPbQUL+rGqFg==}
    engines: {node: '>=6.9.0'}

  '@babel/helper-string-parser@7.27.1':
    resolution: {integrity: sha512-qMlSxKbpRlAridDExk92nSobyDdpPijUq2DW6oDnUqd0iOGxmQjyqhMIihI9+zv4LPyZdRje2cavWPbCbWm3eA==}
    engines: {node: '>=6.9.0'}

  '@babel/helper-validator-identifier@7.27.1':
    resolution: {integrity: sha512-D2hP9eA+Sqx1kBZgzxZh0y1trbuU+JoDkiEwqhQ36nodYqJwyEIhPSdMNd7lOm/4io72luTPWH20Yda0xOuUow==}
    engines: {node: '>=6.9.0'}

  '@babel/parser@7.27.5':
    resolution: {integrity: sha512-OsQd175SxWkGlzbny8J3K8TnnDD0N3lrIUtB92xwyRpzaenGZhxDvxN/JgU00U3CDZNj9tPuDJ5H0WS4Nt3vKg==}
    engines: {node: '>=6.0.0'}
    hasBin: true

  '@babel/types@7.27.6':
    resolution: {integrity: sha512-ETyHEk2VHHvl9b9jZP5IHPavHYk57EhanlRRuae9XCpb/j5bDCbPPMOBfCWhnl/7EDJz0jEMCi/RhccCE8r1+Q==}
    engines: {node: '>=6.9.0'}

  '@bcoe/v8-coverage@1.0.2':
    resolution: {integrity: sha512-6zABk/ECA/QYSCQ1NGiVwwbQerUCZ+TQbp64Q3AgmfNvurHH0j8TtXa1qbShXA6qqkpAj4V5W8pP6mLe1mcMqA==}
    engines: {node: '>=18'}

  '@bufbuild/protobuf@2.5.2':
    resolution: {integrity: sha512-foZ7qr0IsUBjzWIq+SuBLfdQCpJ1j8cTuNNT4owngTHoN5KsJb8L9t65fzz7SCeSWzescoOil/0ldqiL041ABg==}

  '@csstools/color-helpers@5.0.2':
    resolution: {integrity: sha512-JqWH1vsgdGcw2RR6VliXXdA0/59LttzlU8UlRT/iUUsEeWfYq8I+K0yhihEUTTHLRm1EXvpsCx3083EU15ecsA==}
    engines: {node: '>=18'}

  '@csstools/css-calc@2.1.4':
    resolution: {integrity: sha512-3N8oaj+0juUw/1H3YwmDDJXCgTB1gKU6Hc/bB502u9zR0q2vd786XJH9QfrKIEgFlZmhZiq6epXl4rHqhzsIgQ==}
    engines: {node: '>=18'}
    peerDependencies:
      '@csstools/css-parser-algorithms': ^3.0.5
      '@csstools/css-tokenizer': ^3.0.4

  '@csstools/css-color-parser@3.0.10':
    resolution: {integrity: sha512-TiJ5Ajr6WRd1r8HSiwJvZBiJOqtH86aHpUjq5aEKWHiII2Qfjqd/HCWKPOW8EP4vcspXbHnXrwIDlu5savQipg==}
    engines: {node: '>=18'}
    peerDependencies:
      '@csstools/css-parser-algorithms': ^3.0.5
      '@csstools/css-tokenizer': ^3.0.4

  '@csstools/css-parser-algorithms@3.0.5':
    resolution: {integrity: sha512-DaDeUkXZKjdGhgYaHNJTV9pV7Y9B3b644jCLs9Upc3VeNGg6LWARAT6O+Q+/COo+2gg/bM5rhpMAtf70WqfBdQ==}
    engines: {node: '>=18'}
    peerDependencies:
      '@csstools/css-tokenizer': ^3.0.4

  '@csstools/css-tokenizer@3.0.4':
    resolution: {integrity: sha512-Vd/9EVDiu6PPJt9yAh6roZP6El1xHrdvIVGjyBsHR0RYwNHgL7FJPyIIW4fANJNG6FtyZfvlRPpFI4ZM/lubvw==}
    engines: {node: '>=18'}

  '@esbuild/aix-ppc64@0.25.5':
    resolution: {integrity: sha512-9o3TMmpmftaCMepOdA5k/yDw8SfInyzWWTjYTFCX3kPSDJMROQTb8jg+h9Cnwnmm1vOzvxN7gIfB5V2ewpjtGA==}
    engines: {node: '>=18'}
    cpu: [ppc64]
    os: [aix]

  '@esbuild/android-arm64@0.25.5':
    resolution: {integrity: sha512-VGzGhj4lJO+TVGV1v8ntCZWJktV7SGCs3Pn1GRWI1SBFtRALoomm8k5E9Pmwg3HOAal2VDc2F9+PM/rEY6oIDg==}
    engines: {node: '>=18'}
    cpu: [arm64]
    os: [android]

  '@esbuild/android-arm@0.25.5':
    resolution: {integrity: sha512-AdJKSPeEHgi7/ZhuIPtcQKr5RQdo6OO2IL87JkianiMYMPbCtot9fxPbrMiBADOWWm3T2si9stAiVsGbTQFkbA==}
    engines: {node: '>=18'}
    cpu: [arm]
    os: [android]

  '@esbuild/android-x64@0.25.5':
    resolution: {integrity: sha512-D2GyJT1kjvO//drbRT3Hib9XPwQeWd9vZoBJn+bu/lVsOZ13cqNdDeqIF/xQ5/VmWvMduP6AmXvylO/PIc2isw==}
    engines: {node: '>=18'}
    cpu: [x64]
    os: [android]

  '@esbuild/darwin-arm64@0.25.5':
    resolution: {integrity: sha512-GtaBgammVvdF7aPIgH2jxMDdivezgFu6iKpmT+48+F8Hhg5J/sfnDieg0aeG/jfSvkYQU2/pceFPDKlqZzwnfQ==}
    engines: {node: '>=18'}
    cpu: [arm64]
    os: [darwin]

  '@esbuild/darwin-x64@0.25.5':
    resolution: {integrity: sha512-1iT4FVL0dJ76/q1wd7XDsXrSW+oLoquptvh4CLR4kITDtqi2e/xwXwdCVH8hVHU43wgJdsq7Gxuzcs6Iq/7bxQ==}
    engines: {node: '>=18'}
    cpu: [x64]
    os: [darwin]

  '@esbuild/freebsd-arm64@0.25.5':
    resolution: {integrity: sha512-nk4tGP3JThz4La38Uy/gzyXtpkPW8zSAmoUhK9xKKXdBCzKODMc2adkB2+8om9BDYugz+uGV7sLmpTYzvmz6Sw==}
    engines: {node: '>=18'}
    cpu: [arm64]
    os: [freebsd]

  '@esbuild/freebsd-x64@0.25.5':
    resolution: {integrity: sha512-PrikaNjiXdR2laW6OIjlbeuCPrPaAl0IwPIaRv+SMV8CiM8i2LqVUHFC1+8eORgWyY7yhQY+2U2fA55mBzReaw==}
    engines: {node: '>=18'}
    cpu: [x64]
    os: [freebsd]

  '@esbuild/linux-arm64@0.25.5':
    resolution: {integrity: sha512-Z9kfb1v6ZlGbWj8EJk9T6czVEjjq2ntSYLY2cw6pAZl4oKtfgQuS4HOq41M/BcoLPzrUbNd+R4BXFyH//nHxVg==}
    engines: {node: '>=18'}
    cpu: [arm64]
    os: [linux]

  '@esbuild/linux-arm@0.25.5':
    resolution: {integrity: sha512-cPzojwW2okgh7ZlRpcBEtsX7WBuqbLrNXqLU89GxWbNt6uIg78ET82qifUy3W6OVww6ZWobWub5oqZOVtwolfw==}
    engines: {node: '>=18'}
    cpu: [arm]
    os: [linux]

  '@esbuild/linux-ia32@0.25.5':
    resolution: {integrity: sha512-sQ7l00M8bSv36GLV95BVAdhJ2QsIbCuCjh/uYrWiMQSUuV+LpXwIqhgJDcvMTj+VsQmqAHL2yYaasENvJ7CDKA==}
    engines: {node: '>=18'}
    cpu: [ia32]
    os: [linux]

  '@esbuild/linux-loong64@0.25.5':
    resolution: {integrity: sha512-0ur7ae16hDUC4OL5iEnDb0tZHDxYmuQyhKhsPBV8f99f6Z9KQM02g33f93rNH5A30agMS46u2HP6qTdEt6Q1kg==}
    engines: {node: '>=18'}
    cpu: [loong64]
    os: [linux]

  '@esbuild/linux-mips64el@0.25.5':
    resolution: {integrity: sha512-kB/66P1OsHO5zLz0i6X0RxlQ+3cu0mkxS3TKFvkb5lin6uwZ/ttOkP3Z8lfR9mJOBk14ZwZ9182SIIWFGNmqmg==}
    engines: {node: '>=18'}
    cpu: [mips64el]
    os: [linux]

  '@esbuild/linux-ppc64@0.25.5':
    resolution: {integrity: sha512-UZCmJ7r9X2fe2D6jBmkLBMQetXPXIsZjQJCjgwpVDz+YMcS6oFR27alkgGv3Oqkv07bxdvw7fyB71/olceJhkQ==}
    engines: {node: '>=18'}
    cpu: [ppc64]
    os: [linux]

  '@esbuild/linux-riscv64@0.25.5':
    resolution: {integrity: sha512-kTxwu4mLyeOlsVIFPfQo+fQJAV9mh24xL+y+Bm6ej067sYANjyEw1dNHmvoqxJUCMnkBdKpvOn0Ahql6+4VyeA==}
    engines: {node: '>=18'}
    cpu: [riscv64]
    os: [linux]

  '@esbuild/linux-s390x@0.25.5':
    resolution: {integrity: sha512-K2dSKTKfmdh78uJ3NcWFiqyRrimfdinS5ErLSn3vluHNeHVnBAFWC8a4X5N+7FgVE1EjXS1QDZbpqZBjfrqMTQ==}
    engines: {node: '>=18'}
    cpu: [s390x]
    os: [linux]

  '@esbuild/linux-x64@0.25.5':
    resolution: {integrity: sha512-uhj8N2obKTE6pSZ+aMUbqq+1nXxNjZIIjCjGLfsWvVpy7gKCOL6rsY1MhRh9zLtUtAI7vpgLMK6DxjO8Qm9lJw==}
    engines: {node: '>=18'}
    cpu: [x64]
    os: [linux]

  '@esbuild/netbsd-arm64@0.25.5':
    resolution: {integrity: sha512-pwHtMP9viAy1oHPvgxtOv+OkduK5ugofNTVDilIzBLpoWAM16r7b/mxBvfpuQDpRQFMfuVr5aLcn4yveGvBZvw==}
    engines: {node: '>=18'}
    cpu: [arm64]
    os: [netbsd]

  '@esbuild/netbsd-x64@0.25.5':
    resolution: {integrity: sha512-WOb5fKrvVTRMfWFNCroYWWklbnXH0Q5rZppjq0vQIdlsQKuw6mdSihwSo4RV/YdQ5UCKKvBy7/0ZZYLBZKIbwQ==}
    engines: {node: '>=18'}
    cpu: [x64]
    os: [netbsd]

  '@esbuild/openbsd-arm64@0.25.5':
    resolution: {integrity: sha512-7A208+uQKgTxHd0G0uqZO8UjK2R0DDb4fDmERtARjSHWxqMTye4Erz4zZafx7Di9Cv+lNHYuncAkiGFySoD+Mw==}
    engines: {node: '>=18'}
    cpu: [arm64]
    os: [openbsd]

  '@esbuild/openbsd-x64@0.25.5':
    resolution: {integrity: sha512-G4hE405ErTWraiZ8UiSoesH8DaCsMm0Cay4fsFWOOUcz8b8rC6uCvnagr+gnioEjWn0wC+o1/TAHt+It+MpIMg==}
    engines: {node: '>=18'}
    cpu: [x64]
    os: [openbsd]

  '@esbuild/sunos-x64@0.25.5':
    resolution: {integrity: sha512-l+azKShMy7FxzY0Rj4RCt5VD/q8mG/e+mDivgspo+yL8zW7qEwctQ6YqKX34DTEleFAvCIUviCFX1SDZRSyMQA==}
    engines: {node: '>=18'}
    cpu: [x64]
    os: [sunos]

  '@esbuild/win32-arm64@0.25.5':
    resolution: {integrity: sha512-O2S7SNZzdcFG7eFKgvwUEZ2VG9D/sn/eIiz8XRZ1Q/DO5a3s76Xv0mdBzVM5j5R639lXQmPmSo0iRpHqUUrsxw==}
    engines: {node: '>=18'}
    cpu: [arm64]
    os: [win32]

  '@esbuild/win32-ia32@0.25.5':
    resolution: {integrity: sha512-onOJ02pqs9h1iMJ1PQphR+VZv8qBMQ77Klcsqv9CNW2w6yLqoURLcgERAIurY6QE63bbLuqgP9ATqajFLK5AMQ==}
    engines: {node: '>=18'}
    cpu: [ia32]
    os: [win32]

  '@esbuild/win32-x64@0.25.5':
    resolution: {integrity: sha512-TXv6YnJ8ZMVdX+SXWVBo/0p8LTcrUYngpWjvm91TMjjBQii7Oz11Lw5lbDV5Y0TzuhSJHwiH4hEtC1I42mMS0g==}
    engines: {node: '>=18'}
    cpu: [x64]
    os: [win32]

  '@eslint-community/eslint-utils@4.7.0':
    resolution: {integrity: sha512-dyybb3AcajC7uha6CvhdVRJqaKyn7w2YKqKyAN37NKYgZT36w+iRb0Dymmc5qEJ549c/S31cMMSFd75bteCpCw==}
    engines: {node: ^12.22.0 || ^14.17.0 || >=16.0.0}
    peerDependencies:
      eslint: ^6.0.0 || ^7.0.0 || >=8.0.0

  '@eslint-community/regexpp@4.12.1':
    resolution: {integrity: sha512-CCZCDJuduB9OUkFkY2IgppNZMi2lBQgD2qzwXkEia16cge2pijY/aXi96CJMquDMn3nJdlPV1A5KrJEXwfLNzQ==}
    engines: {node: ^12.0.0 || ^14.0.0 || >=16.0.0}

  '@eslint/config-array@0.20.1':
    resolution: {integrity: sha512-OL0RJzC/CBzli0DrrR31qzj6d6i6Mm3HByuhflhl4LOBiWxN+3i6/t/ZQQNii4tjksXi8r2CRW1wMpWA2ULUEw==}
    engines: {node: ^18.18.0 || ^20.9.0 || >=21.1.0}

  '@eslint/config-helpers@0.2.3':
    resolution: {integrity: sha512-u180qk2Um1le4yf0ruXH3PYFeEZeYC3p/4wCTKrr2U1CmGdzGi3KtY0nuPDH48UJxlKCC5RDzbcbh4X0XlqgHg==}
    engines: {node: ^18.18.0 || ^20.9.0 || >=21.1.0}

  '@eslint/core@0.14.0':
    resolution: {integrity: sha512-qIbV0/JZr7iSDjqAc60IqbLdsj9GDt16xQtWD+B78d/HAlvysGdZZ6rpJHGAc2T0FQx1X6thsSPdnoiGKdNtdg==}
    engines: {node: ^18.18.0 || ^20.9.0 || >=21.1.0}

  '@eslint/core@0.15.0':
    resolution: {integrity: sha512-b7ePw78tEWWkpgZCDYkbqDOP8dmM6qe+AOC6iuJqlq1R/0ahMAeH3qynpnqKFGkMltrp44ohV4ubGyvLX28tzw==}
    engines: {node: ^18.18.0 || ^20.9.0 || >=21.1.0}

  '@eslint/eslintrc@3.3.1':
    resolution: {integrity: sha512-gtF186CXhIl1p4pJNGZw8Yc6RlshoePRvE0X91oPGb3vZ8pM3qOS9W9NGPat9LziaBV7XrJWGylNQXkGcnM3IQ==}
    engines: {node: ^18.18.0 || ^20.9.0 || >=21.1.0}

  '@eslint/js@9.29.0':
    resolution: {integrity: sha512-3PIF4cBw/y+1u2EazflInpV+lYsSG0aByVIQzAgb1m1MhHFSbqTyNqtBKHgWf/9Ykud+DhILS9EGkmekVhbKoQ==}
    engines: {node: ^18.18.0 || ^20.9.0 || >=21.1.0}

  '@eslint/object-schema@2.1.6':
    resolution: {integrity: sha512-RBMg5FRL0I0gs51M/guSAj5/e14VQ4tpZnQNWwuDT66P14I43ItmPfIZRhO9fUVIPOAQXU47atlywZ/czoqFPA==}
    engines: {node: ^18.18.0 || ^20.9.0 || >=21.1.0}

  '@eslint/plugin-kit@0.3.2':
    resolution: {integrity: sha512-4SaFZCNfJqvk/kenHpI8xvN42DMaoycy4PzKc5otHxRswww1kAt82OlBuwRVLofCACCTZEcla2Ydxv8scMXaTg==}
    engines: {node: ^18.18.0 || ^20.9.0 || >=21.1.0}

  '@graphql-typed-document-node/core@3.2.0':
    resolution: {integrity: sha512-mB9oAsNCm9aM3/SOv4YtBMqZbYj10R7dkq8byBqxGY/ncFwhf2oQzMV+LCRlWoDSEBJ3COiR1yeDvMtsoOsuFQ==}
    peerDependencies:
      graphql: ^0.8.0 || ^0.9.0 || ^0.10.0 || ^0.11.0 || ^0.12.0 || ^0.13.0 || ^14.0.0 || ^15.0.0 || ^16.0.0 || ^17.0.0

  '@humanfs/core@0.19.1':
    resolution: {integrity: sha512-5DyQ4+1JEUzejeK1JGICcideyfUbGixgS9jNgex5nqkW+cY7WZhxBigmieN5Qnw9ZosSNVC9KQKyb+GUaGyKUA==}
    engines: {node: '>=18.18.0'}

  '@humanfs/node@0.16.6':
    resolution: {integrity: sha512-YuI2ZHQL78Q5HbhDiBA1X4LmYdXCKCMQIfw0pw7piHJwyREFebJUvrQN4cMssyES6x+vfUbx1CIpaQUKYdQZOw==}
    engines: {node: '>=18.18.0'}

  '@humanwhocodes/module-importer@1.0.1':
    resolution: {integrity: sha512-bxveV4V8v5Yb4ncFTT3rPSgZBOpCkjfK0y4oVVVJwIuDVBRMDXrPyXRL988i5ap9m9bnyEEjWfm5WkBmtffLfA==}
    engines: {node: '>=12.22'}

  '@humanwhocodes/retry@0.3.1':
    resolution: {integrity: sha512-JBxkERygn7Bv/GbN5Rv8Ul6LVknS+5Bp6RgDC/O8gEBU/yeH5Ui5C/OlWrTb6qct7LjjfT6Re2NxB0ln0yYybA==}
    engines: {node: '>=18.18'}

  '@humanwhocodes/retry@0.4.3':
    resolution: {integrity: sha512-bV0Tgo9K4hfPCek+aMAn81RppFKv2ySDQeMoSZuvTASywNTnVJCArCZE2FWqpvIatKu7VMRLWlR1EazvVhDyhQ==}
    engines: {node: '>=18.18'}

  '@inquirer/figures@1.0.12':
    resolution: {integrity: sha512-MJttijd8rMFcKJC8NYmprWr6hD3r9Gd9qUC0XwPNwoEPWSMVJwA2MlXxF+nhZZNMY+HXsWa+o7KY2emWYIn0jQ==}
    engines: {node: '>=18'}

  '@isaacs/cliui@8.0.2':
    resolution: {integrity: sha512-O8jcjabXaleOG9DQ0+ARXWZBTfnP4WNAqzuiJK7ll44AmxGKv/J2M4TPjxjY3znBCfvBXFzucm1twdyFybFqEA==}
    engines: {node: '>=12'}

  '@istanbuljs/schema@0.1.3':
    resolution: {integrity: sha512-ZXRY4jNvVgSVQ8DL3LTcakaAtXwTVUxE81hslsyD2AtoXW/wVob10HkOJ1X/pAlcI7D+2YoZKg5do8G/w6RYgA==}
    engines: {node: '>=8'}

  '@jridgewell/gen-mapping@0.3.8':
    resolution: {integrity: sha512-imAbBGkb+ebQyxKgzv5Hu2nmROxoDOXHh80evxdoXNOrvAnVx7zimzc1Oo5h9RlfV4vPXaE2iM5pOFbvOCClWA==}
    engines: {node: '>=6.0.0'}

  '@jridgewell/resolve-uri@3.1.2':
    resolution: {integrity: sha512-bRISgCIjP20/tbWSPWMEi54QVPRZExkuD9lJL+UIxUKtwVJA8wW1Trb1jMs1RFXo1CBTNZ/5hpC9QvmKWdopKw==}
    engines: {node: '>=6.0.0'}

  '@jridgewell/set-array@1.2.1':
    resolution: {integrity: sha512-R8gLRTZeyp03ymzP/6Lil/28tGeGEzhx1q2k703KGWRAI1VdvPIXdG70VJc2pAMw3NA6JKL5hhFu1sJX0Mnn/A==}
    engines: {node: '>=6.0.0'}

  '@jridgewell/source-map@0.3.6':
    resolution: {integrity: sha512-1ZJTZebgqllO79ue2bm3rIGud/bOe0pP5BjSRCRxxYkEZS8STV7zN84UBbiYu7jy+eCKSnVIUgoWWE/tt+shMQ==}

  '@jridgewell/sourcemap-codec@1.5.0':
    resolution: {integrity: sha512-gv3ZRaISU3fjPAgNsriBRqGWQL6quFx04YMPW/zD8XMLsU32mhCCbfbO6KZFLjvYpCZ8zyDEgqsgf+PwPaM7GQ==}

  '@jridgewell/trace-mapping@0.3.25':
    resolution: {integrity: sha512-vNk6aEwybGtawWmy/PzwnGDOjCkLWSD2wqvjGGAgOAwCGWySYXfYoxt00IJkTF+8Lb57DwOb3Aa0o9CApepiYQ==}

  '@nodelib/fs.scandir@2.1.5':
    resolution: {integrity: sha512-vq24Bq3ym5HEQm2NKCr3yXDwjc7vTsEThRDnkp2DK9p1uqLR+DHurm/NOTo0KG7HYHU7eppKZj3MyqYuMBf62g==}
    engines: {node: '>= 8'}

  '@nodelib/fs.stat@2.0.5':
    resolution: {integrity: sha512-RkhPPp2zrqDAQA/2jNhnztcPAlv64XdhIp7a7454A5ovI7Bukxgt7MX7udwAu3zg1DcpPU0rz3VV1SeaqvY4+A==}
    engines: {node: '>= 8'}

  '@nodelib/fs.walk@1.2.8':
    resolution: {integrity: sha512-oGB+UxlgWcgQkgwo8GcEGwemoTFt3FIO9ababBmaGwXIoBKZ+GTy0pP185beGg7Llih/NSHSV2XAs1lnznocSg==}
    engines: {node: '>= 8'}

  '@one-ini/wasm@0.1.1':
    resolution: {integrity: sha512-XuySG1E38YScSJoMlqovLru4KTUNSjgVTIjyh7qMX6aNN5HY5Ct5LhRJdxO79JtTzKfzV/bnWpz+zquYrISsvw==}

  '@pkgjs/parseargs@0.11.0':
    resolution: {integrity: sha512-+1VkjdD0QBLPodGrJUeqarH8VAIvQODIbwh9XpP5Syisf7YoQgsJKPNFoqqLQlu+VQ/tVSshMR6loPMn8U+dPg==}
    engines: {node: '>=14'}

  '@pkgr/core@0.2.7':
    resolution: {integrity: sha512-YLT9Zo3oNPJoBjBc4q8G2mjU4tqIbf5CEOORbUUr48dCD9q3umJ3IPlVqOqDakPfd2HuwccBaqlGhN4Gmr5OWg==}
    engines: {node: ^12.20.0 || ^14.18.0 || >=16.0.0}

  '@polka/url@1.0.0-next.29':
    resolution: {integrity: sha512-wwQAWhWSuHaag8c4q/KN/vCoeOJYshAIvMQwD4GpSb3OiZklFfvAgmj0VCBBImRpuF/aFgIRzllXlVX93Jevww==}

  '@quasar/app-vite@2.2.1':
    resolution: {integrity: sha512-wGKmPgrEFj3UzxZym2v8ZhCADhrUdC6Q2LvnSYtCBRldgZI71er2j52prbX40rDVIIeVReRFYRae235kzDJHOA==}
    engines: {node: ^30 || ^28 || ^26 || ^24 || ^22 || ^20 || ^18, npm: '>= 6.14.12', yarn: '>= 1.17.3'}
    hasBin: true
    peerDependencies:
      '@electron/packager': '>= 18'
      electron-builder: '>= 22'
      eslint: '*'
      pinia: ^2.0.0 || ^3.0.0
      quasar: ^2.16.0
      typescript: '>= 5.4'
      vue: ^3.2.29
      vue-router: ^4.0.12
      workbox-build: '>= 6'
    peerDependenciesMeta:
      '@electron/packager':
        optional: true
      electron-builder:
        optional: true
      eslint:
        optional: true
      pinia:
        optional: true
      typescript:
        optional: true
      workbox-build:
        optional: true

  '@quasar/extras@1.17.0':
    resolution: {integrity: sha512-KqAHdSJfIDauiR1nJ8rqHWT0diqD0QradZKoVIZJAilHAvgwyPIY7MbyR2z4RIMkUIMUSqBZcbshMpEw+9A30w==}

  '@quasar/render-ssr-error@1.0.3':
    resolution: {integrity: sha512-A8RF99q6/sOSe1Ighnh5syEIbliD3qUYEJd2HyfFyBPSMF+WYGXon5dmzg4nUoK662NgOggInevkDyBDJcZugg==}
    engines: {node: '>= 16'}

  '@quasar/ssl-certificate@1.0.0':
    resolution: {integrity: sha512-RhZF7rO76T7Ywer1/5lCe7xl3CIiXxSAH1xgwOj0wcHTityDxJqIN/5YIj6BxMvlFw8XkJDoB1udEQafoVFA4g==}
    engines: {node: '>= 16'}

  '@quasar/vite-plugin@1.9.0':
    resolution: {integrity: sha512-r1MFtI2QZJ2g20pe75Zuv4aoi0uoK8oP0yEdzLWRoOLCbhtf2+StJpUza9TydYi3KcvCl9+4HUf3OAWVKoxDmQ==}
    engines: {node: '>=18'}
    peerDependencies:
      '@vitejs/plugin-vue': ^2.0.0 || ^3.0.0 || ^4.0.0 || ^5.0.0
      quasar: ^2.16.0
      vite: ^2.0.0 || ^3.0.0 || ^4.0.0 || ^5.0.0 || ^6.0.0
      vue: ^3.0.0

  '@rollup/rollup-android-arm-eabi@4.43.0':
    resolution: {integrity: sha512-Krjy9awJl6rKbruhQDgivNbD1WuLb8xAclM4IR4cN5pHGAs2oIMMQJEiC3IC/9TZJ+QZkmZhlMO/6MBGxPidpw==}
    cpu: [arm]
    os: [android]

  '@rollup/rollup-android-arm64@4.43.0':
    resolution: {integrity: sha512-ss4YJwRt5I63454Rpj+mXCXicakdFmKnUNxr1dLK+5rv5FJgAxnN7s31a5VchRYxCFWdmnDWKd0wbAdTr0J5EA==}
    cpu: [arm64]
    os: [android]

  '@rollup/rollup-darwin-arm64@4.43.0':
    resolution: {integrity: sha512-eKoL8ykZ7zz8MjgBenEF2OoTNFAPFz1/lyJ5UmmFSz5jW+7XbH1+MAgCVHy72aG59rbuQLcJeiMrP8qP5d/N0A==}
    cpu: [arm64]
    os: [darwin]

  '@rollup/rollup-darwin-x64@4.43.0':
    resolution: {integrity: sha512-SYwXJgaBYW33Wi/q4ubN+ldWC4DzQY62S4Ll2dgfr/dbPoF50dlQwEaEHSKrQdSjC6oIe1WgzosoaNoHCdNuMg==}
    cpu: [x64]
    os: [darwin]

  '@rollup/rollup-freebsd-arm64@4.43.0':
    resolution: {integrity: sha512-SV+U5sSo0yujrjzBF7/YidieK2iF6E7MdF6EbYxNz94lA+R0wKl3SiixGyG/9Klab6uNBIqsN7j4Y/Fya7wAjQ==}
    cpu: [arm64]
    os: [freebsd]

  '@rollup/rollup-freebsd-x64@4.43.0':
    resolution: {integrity: sha512-J7uCsiV13L/VOeHJBo5SjasKiGxJ0g+nQTrBkAsmQBIdil3KhPnSE9GnRon4ejX1XDdsmK/l30IYLiAaQEO0Cg==}
    cpu: [x64]
    os: [freebsd]

  '@rollup/rollup-linux-arm-gnueabihf@4.43.0':
    resolution: {integrity: sha512-gTJ/JnnjCMc15uwB10TTATBEhK9meBIY+gXP4s0sHD1zHOaIh4Dmy1X9wup18IiY9tTNk5gJc4yx9ctj/fjrIw==}
    cpu: [arm]
    os: [linux]

  '@rollup/rollup-linux-arm-musleabihf@4.43.0':
    resolution: {integrity: sha512-ZJ3gZynL1LDSIvRfz0qXtTNs56n5DI2Mq+WACWZ7yGHFUEirHBRt7fyIk0NsCKhmRhn7WAcjgSkSVVxKlPNFFw==}
    cpu: [arm]
    os: [linux]

  '@rollup/rollup-linux-arm64-gnu@4.43.0':
    resolution: {integrity: sha512-8FnkipasmOOSSlfucGYEu58U8cxEdhziKjPD2FIa0ONVMxvl/hmONtX/7y4vGjdUhjcTHlKlDhw3H9t98fPvyA==}
    cpu: [arm64]
    os: [linux]

  '@rollup/rollup-linux-arm64-musl@4.43.0':
    resolution: {integrity: sha512-KPPyAdlcIZ6S9C3S2cndXDkV0Bb1OSMsX0Eelr2Bay4EsF9yi9u9uzc9RniK3mcUGCLhWY9oLr6er80P5DE6XA==}
    cpu: [arm64]
    os: [linux]

  '@rollup/rollup-linux-loongarch64-gnu@4.43.0':
    resolution: {integrity: sha512-HPGDIH0/ZzAZjvtlXj6g+KDQ9ZMHfSP553za7o2Odegb/BEfwJcR0Sw0RLNpQ9nC6Gy8s+3mSS9xjZ0n3rhcYg==}
    cpu: [loong64]
    os: [linux]

  '@rollup/rollup-linux-powerpc64le-gnu@4.43.0':
    resolution: {integrity: sha512-gEmwbOws4U4GLAJDhhtSPWPXUzDfMRedT3hFMyRAvM9Mrnj+dJIFIeL7otsv2WF3D7GrV0GIewW0y28dOYWkmw==}
    cpu: [ppc64]
    os: [linux]

  '@rollup/rollup-linux-riscv64-gnu@4.43.0':
    resolution: {integrity: sha512-XXKvo2e+wFtXZF/9xoWohHg+MuRnvO29TI5Hqe9xwN5uN8NKUYy7tXUG3EZAlfchufNCTHNGjEx7uN78KsBo0g==}
    cpu: [riscv64]
    os: [linux]

  '@rollup/rollup-linux-riscv64-musl@4.43.0':
    resolution: {integrity: sha512-ruf3hPWhjw6uDFsOAzmbNIvlXFXlBQ4nk57Sec8E8rUxs/AI4HD6xmiiasOOx/3QxS2f5eQMKTAwk7KHwpzr/Q==}
    cpu: [riscv64]
    os: [linux]

  '@rollup/rollup-linux-s390x-gnu@4.43.0':
    resolution: {integrity: sha512-QmNIAqDiEMEvFV15rsSnjoSmO0+eJLoKRD9EAa9rrYNwO/XRCtOGM3A5A0X+wmG+XRrw9Fxdsw+LnyYiZWWcVw==}
    cpu: [s390x]
    os: [linux]

  '@rollup/rollup-linux-x64-gnu@4.43.0':
    resolution: {integrity: sha512-jAHr/S0iiBtFyzjhOkAics/2SrXE092qyqEg96e90L3t9Op8OTzS6+IX0Fy5wCt2+KqeHAkti+eitV0wvblEoQ==}
    cpu: [x64]
    os: [linux]

  '@rollup/rollup-linux-x64-musl@4.43.0':
    resolution: {integrity: sha512-3yATWgdeXyuHtBhrLt98w+5fKurdqvs8B53LaoKD7P7H7FKOONLsBVMNl9ghPQZQuYcceV5CDyPfyfGpMWD9mQ==}
    cpu: [x64]
    os: [linux]

  '@rollup/rollup-win32-arm64-msvc@4.43.0':
    resolution: {integrity: sha512-wVzXp2qDSCOpcBCT5WRWLmpJRIzv23valvcTwMHEobkjippNf+C3ys/+wf07poPkeNix0paTNemB2XrHr2TnGw==}
    cpu: [arm64]
    os: [win32]

  '@rollup/rollup-win32-ia32-msvc@4.43.0':
    resolution: {integrity: sha512-fYCTEyzf8d+7diCw8b+asvWDCLMjsCEA8alvtAutqJOJp/wL5hs1rWSqJ1vkjgW0L2NB4bsYJrpKkiIPRR9dvw==}
    cpu: [ia32]
    os: [win32]

  '@rollup/rollup-win32-x64-msvc@4.43.0':
    resolution: {integrity: sha512-SnGhLiE5rlK0ofq8kzuDkM0g7FN1s5VYY+YSMTibP7CqShxCQvqtNxTARS4xX4PFJfHjG0ZQYX9iGzI3FQh5Aw==}
    cpu: [x64]
    os: [win32]

  '@types/body-parser@1.19.6':
    resolution: {integrity: sha512-HLFeCYgz89uk22N5Qg3dvGvsv46B8GLvKKo1zKG4NybA8U2DiEO3w9lqGg29t/tfLRJpJ6iQxnVw4OnB7MoM9g==}

  '@types/chai@5.2.2':
    resolution: {integrity: sha512-8kB30R7Hwqf40JPiKhVzodJs2Qc1ZJ5zuT3uzw5Hq/dhNCl3G3l83jfpdI1e20BP348+fV7VIL/+FxaXkqBmWg==}

  '@types/chrome@0.0.262':
    resolution: {integrity: sha512-TOoj3dqSYE13PD2fRuMQ6X6pggEvL9rRk/yOYOyWE6sfqRWxsJm4VoVm+wr9pkr4Sht/M5t7FFL4vXato8d1gA==}

  '@types/compression@1.8.1':
    resolution: {integrity: sha512-kCFuWS0ebDbmxs0AXYn6e2r2nrGAb5KwQhknjSPSPgJcGd8+HVSILlUyFhGqML2gk39HcG7D1ydW9/qpYkN00Q==}

  '@types/connect@3.4.38':
    resolution: {integrity: sha512-K6uROf1LD88uDQqJCktA4yzL1YYAK6NgfsI0v/mTgyPKWsX1CnJ0XPSDhViejru1GcRkLWb8RlzFYJRqGUbaug==}

  '@types/cordova@11.0.3':
    resolution: {integrity: sha512-kyuRQ40/NWQVhqGIHq78Ehu2Bf9Mlg0LhmSmis6ZFJK7z933FRfYi8tHe/k/0fB+PGfCf95rJC6TO7dopaFvAg==}

  '@types/deep-eql@4.0.2':
    resolution: {integrity: sha512-c9h9dVVMigMPc4bwTvC5dxqtqJZwQPePsWjPlpSOnojbor6pGqdk541lfA7AqFQr5pB1BRdq0juY9db81BwyFw==}

  '@types/estree@1.0.7':
    resolution: {integrity: sha512-w28IoSUCJpidD/TGviZwwMJckNESJZXFu7NBZ5YJ4mEUnNraUn9Pm8HSZm/jDF1pDWYKspWE7oVphigUPRakIQ==}

  '@types/estree@1.0.8':
    resolution: {integrity: sha512-dWHzHa2WqEXI/O1E9OjrocMTKJl2mSrEolh1Iomrv6U+JuNwaHXsXx9bLu5gG7BUWFIN0skIQJQ/L1rIex4X6w==}

  '@types/express-serve-static-core@4.19.6':
    resolution: {integrity: sha512-N4LZ2xG7DatVqhCZzOGb1Yi5lMbXSZcmdLDe9EzSndPV2HpWYWzRbaerl2n27irrm94EPpprqa8KpskPT085+A==}

  '@types/express@4.17.23':
    resolution: {integrity: sha512-Crp6WY9aTYP3qPi2wGDo9iUe/rceX01UMhnF1jmwDcKCFM6cx7YhGP/Mpr3y9AASpfHixIG0E6azCcL5OcDHsQ==}

  '@types/filesystem@0.0.36':
    resolution: {integrity: sha512-vPDXOZuannb9FZdxgHnqSwAG/jvdGM8Wq+6N4D/d80z+D4HWH+bItqsZaVRQykAn6WEVeEkLm2oQigyHtgb0RA==}

  '@types/filewriter@0.0.33':
    resolution: {integrity: sha512-xFU8ZXTw4gd358lb2jw25nxY9QAgqn2+bKKjKOYfNCzN4DKCFetK7sPtrlpg66Ywe3vWY9FNxprZawAh9wfJ3g==}

  '@types/har-format@1.2.16':
    resolution: {integrity: sha512-fluxdy7ryD3MV6h8pTfTYpy/xQzCFC7m89nOH9y94cNqJ1mDIDPut7MnRHI3F6qRmh/cT2fUjG1MLdCNb4hE9A==}

  '@types/http-errors@2.0.5':
    resolution: {integrity: sha512-r8Tayk8HJnX0FztbZN7oVqGccWgw98T/0neJphO91KkmOzug1KkofZURD4UaD5uH8AqcFLfdPErnBod0u71/qg==}

  '@types/json-schema@7.0.15':
    resolution: {integrity: sha512-5+fP8P8MFNC+AyZCDxrB2pkZFPGzqQWUzpSeuuVLvm8VMcorNYavBqoFcxK8bQz4Qsbn4oUEEem4wDLfcysGHA==}

  '@types/mime@1.3.5':
    resolution: {integrity: sha512-/pyBZWSLD2n0dcHE3hq8s8ZvcETHtEuF+3E7XVt0Ig2nvsVQXdghHVcEkIWjy9A0wKfTn97a/PSDYohKIlnP/w==}

  '@types/node-forge@1.3.11':
    resolution: {integrity: sha512-FQx220y22OKNTqaByeBGqHWYz4cl94tpcxeFdvBo3wjG6XPBuZ0BNgNZRV5J5TFmmcsJ4IzsLkmGRiQbnYsBEQ==}

  '@types/node@20.19.1':
    resolution: {integrity: sha512-jJD50LtlD2dodAEO653i3YF04NWak6jN3ky+Ri3Em3mGR39/glWiboM/IePaRbgwSfqM1TpGXfAg8ohn/4dTgA==}

  '@types/qs@6.14.0':
    resolution: {integrity: sha512-eOunJqu0K1923aExK6y8p6fsihYEn/BYuQ4g0CxAAgFc4b/ZLN4CrsRZ55srTdqoiLzU2B2evC+apEIxprEzkQ==}

  '@types/range-parser@1.2.7':
    resolution: {integrity: sha512-hKormJbkJqzQGhziax5PItDUTMAM9uE2XXQmM37dyd4hVM+5aVl7oVxMVUiVQn2oCQFN/LKCZdvSM0pFRqbSmQ==}

  '@types/send@0.17.5':
    resolution: {integrity: sha512-z6F2D3cOStZvuk2SaP6YrwkNO65iTZcwA2ZkSABegdkAh/lf+Aa/YQndZVfmEXT5vgAp6zv06VQ3ejSVjAny4w==}

  '@types/serve-static@1.15.8':
    resolution: {integrity: sha512-roei0UY3LhpOJvjbIP6ZZFngyLKl5dskOtDhxY5THRSpO+ZI+nzJ+m5yUMzGrp89YRa7lvknKkMYjqQFGwA7Sg==}

  '@types/whatwg-mimetype@3.0.2':
    resolution: {integrity: sha512-c2AKvDT8ToxLIOUlN51gTiHXflsfIFisS4pO7pDPoKouJCESkhZnEy623gwP9laCy5lnLDAw1vAzu2vM2YLOrA==}

  '@typescript-eslint/eslint-plugin@8.34.1':
    resolution: {integrity: sha512-STXcN6ebF6li4PxwNeFnqF8/2BNDvBupf2OPx2yWNzr6mKNGF7q49VM00Pz5FaomJyqvbXpY6PhO+T9w139YEQ==}
    engines: {node: ^18.18.0 || ^20.9.0 || >=21.1.0}
    peerDependencies:
      '@typescript-eslint/parser': ^8.34.1
      eslint: ^8.57.0 || ^9.0.0
      typescript: '>=4.8.4 <5.9.0'

  '@typescript-eslint/parser@8.34.1':
    resolution: {integrity: sha512-4O3idHxhyzjClSMJ0a29AcoK0+YwnEqzI6oz3vlRf3xw0zbzt15MzXwItOlnr5nIth6zlY2RENLsOPvhyrKAQA==}
    engines: {node: ^18.18.0 || ^20.9.0 || >=21.1.0}
    peerDependencies:
      eslint: ^8.57.0 || ^9.0.0
      typescript: '>=4.8.4 <5.9.0'

  '@typescript-eslint/project-service@8.34.1':
    resolution: {integrity: sha512-nuHlOmFZfuRwLJKDGQOVc0xnQrAmuq1Mj/ISou5044y1ajGNp2BNliIqp7F2LPQ5sForz8lempMFCovfeS1XoA==}
    engines: {node: ^18.18.0 || ^20.9.0 || >=21.1.0}
    peerDependencies:
      typescript: '>=4.8.4 <5.9.0'

  '@typescript-eslint/scope-manager@8.34.1':
    resolution: {integrity: sha512-beu6o6QY4hJAgL1E8RaXNC071G4Kso2MGmJskCFQhRhg8VOH/FDbC8soP8NHN7e/Hdphwp8G8cE6OBzC8o41ZA==}
    engines: {node: ^18.18.0 || ^20.9.0 || >=21.1.0}

  '@typescript-eslint/tsconfig-utils@8.34.1':
    resolution: {integrity: sha512-K4Sjdo4/xF9NEeA2khOb7Y5nY6NSXBnod87uniVYW9kHP+hNlDV8trUSFeynA2uxWam4gIWgWoygPrv9VMWrYg==}
    engines: {node: ^18.18.0 || ^20.9.0 || >=21.1.0}
    peerDependencies:
      typescript: '>=4.8.4 <5.9.0'

  '@typescript-eslint/type-utils@8.34.1':
    resolution: {integrity: sha512-Tv7tCCr6e5m8hP4+xFugcrwTOucB8lshffJ6zf1mF1TbU67R+ntCc6DzLNKM+s/uzDyv8gLq7tufaAhIBYeV8g==}
    engines: {node: ^18.18.0 || ^20.9.0 || >=21.1.0}
    peerDependencies:
      eslint: ^8.57.0 || ^9.0.0
      typescript: '>=4.8.4 <5.9.0'

  '@typescript-eslint/types@8.34.1':
    resolution: {integrity: sha512-rjLVbmE7HR18kDsjNIZQHxmv9RZwlgzavryL5Lnj2ujIRTeXlKtILHgRNmQ3j4daw7zd+mQgy+uyt6Zo6I0IGA==}
    engines: {node: ^18.18.0 || ^20.9.0 || >=21.1.0}

  '@typescript-eslint/typescript-estree@8.34.1':
    resolution: {integrity: sha512-rjCNqqYPuMUF5ODD+hWBNmOitjBWghkGKJg6hiCHzUvXRy6rK22Jd3rwbP2Xi+R7oYVvIKhokHVhH41BxPV5mA==}
    engines: {node: ^18.18.0 || ^20.9.0 || >=21.1.0}
    peerDependencies:
      typescript: '>=4.8.4 <5.9.0'

  '@typescript-eslint/utils@8.34.1':
    resolution: {integrity: sha512-mqOwUdZ3KjtGk7xJJnLbHxTuWVn3GO2WZZuM+Slhkun4+qthLdXx32C8xIXbO1kfCECb3jIs3eoxK3eryk7aoQ==}
    engines: {node: ^18.18.0 || ^20.9.0 || >=21.1.0}
    peerDependencies:
      eslint: ^8.57.0 || ^9.0.0
      typescript: '>=4.8.4 <5.9.0'

  '@typescript-eslint/visitor-keys@8.34.1':
    resolution: {integrity: sha512-xoh5rJ+tgsRKoXnkBPFRLZ7rjKM0AfVbC68UZ/ECXoDbfggb9RbEySN359acY1vS3qZ0jVTVWzbtfapwm5ztxw==}
    engines: {node: ^18.18.0 || ^20.9.0 || >=21.1.0}

  '@vitejs/plugin-vue@5.2.4':
    resolution: {integrity: sha512-7Yx/SXSOcQq5HiiV3orevHUFn+pmMB4cgbEkDYgnkUWb0WfeQ/wa2yFv6D5ICiCQOVpjA7vYDXrC7AGO8yjDHA==}
    engines: {node: ^18.0.0 || >=20.0.0}
    peerDependencies:
      vite: ^5.0.0 || ^6.0.0
      vue: ^3.2.25

<<<<<<< HEAD
  '@vitest/coverage-v8@3.2.4':
    resolution: {integrity: sha512-EyF9SXU6kS5Ku/U82E259WSnvg6c8KTjppUncuNdm5QHpe17mwREHnjDzozC8x9MZ0xfBUFSaLkRv4TMA75ALQ==}
    peerDependencies:
      '@vitest/browser': 3.2.4
      vitest: 3.2.4
    peerDependenciesMeta:
      '@vitest/browser':
        optional: true

=======
>>>>>>> 331512f7
  '@vitest/expect@3.2.4':
    resolution: {integrity: sha512-Io0yyORnB6sikFlt8QW5K7slY4OjqNX9jmJQ02QDda8lyM6B5oNgVWoSoKPac8/kgnCUzuHQKrSLtu/uOqqrig==}

  '@vitest/mocker@3.2.4':
    resolution: {integrity: sha512-46ryTE9RZO/rfDd7pEqFl7etuyzekzEhUbTW3BvmeO/BcCMEgq59BKhek3dXDWgAj4oMK6OZi+vRr1wPW6qjEQ==}
    peerDependencies:
      msw: ^2.4.9
      vite: ^5.0.0 || ^6.0.0 || ^7.0.0-0
    peerDependenciesMeta:
      msw:
        optional: true
      vite:
        optional: true

  '@vitest/pretty-format@3.2.4':
    resolution: {integrity: sha512-IVNZik8IVRJRTr9fxlitMKeJeXFFFN0JaB9PHPGQ8NKQbGpfjlTx9zO4RefN8gp7eqjNy8nyK3NZmBzOPeIxtA==}

  '@vitest/runner@3.2.4':
    resolution: {integrity: sha512-oukfKT9Mk41LreEW09vt45f8wx7DordoWUZMYdY/cyAk7w5TWkTRCNZYF7sX7n2wB7jyGAl74OxgwhPgKaqDMQ==}

  '@vitest/snapshot@3.2.4':
    resolution: {integrity: sha512-dEYtS7qQP2CjU27QBC5oUOxLE/v5eLkGqPE0ZKEIDGMs4vKWe7IjgLOeauHsR0D5YuuycGRO5oSRXnwnmA78fQ==}

  '@vitest/spy@3.2.4':
    resolution: {integrity: sha512-vAfasCOe6AIK70iP5UD11Ac4siNUNJ9i/9PZ3NKx07sG6sUxeag1LWdNrMWeKKYBLlzuK+Gn65Yd5nyL6ds+nw==}

<<<<<<< HEAD
  '@vitest/ui@3.2.4':
    resolution: {integrity: sha512-hGISOaP18plkzbWEcP/QvtRW1xDXF2+96HbEX6byqQhAUbiS5oH6/9JwW+QsQCIYON2bI6QZBF+2PvOmrRZ9wA==}
    peerDependencies:
      vitest: 3.2.4

=======
>>>>>>> 331512f7
  '@vitest/utils@3.2.4':
    resolution: {integrity: sha512-fB2V0JFrQSMsCo9HiSq3Ezpdv4iYaXRG1Sx8edX3MwxfyNn83mKiGzOcH+Fkxt4MHxr3y42fQi1oeAInqgX2QA==}

  '@volar/language-core@2.4.14':
    resolution: {integrity: sha512-X6beusV0DvuVseaOEy7GoagS4rYHgDHnTrdOj5jeUb49fW5ceQyP9Ej5rBhqgz2wJggl+2fDbbojq1XKaxDi6w==}

  '@volar/source-map@2.4.14':
    resolution: {integrity: sha512-5TeKKMh7Sfxo8021cJfmBzcjfY1SsXsPMMjMvjY7ivesdnybqqS+GxGAoXHAOUawQTwtdUxgP65Im+dEmvWtYQ==}

  '@volar/typescript@2.4.14':
    resolution: {integrity: sha512-p8Z6f/bZM3/HyCdRNFZOEEzts51uV8WHeN8Tnfnm2EBv6FDB2TQLzfVx7aJvnl8ofKAOnS64B2O8bImBFaauRw==}

  '@vue/compiler-core@3.5.16':
    resolution: {integrity: sha512-AOQS2eaQOaaZQoL1u+2rCJIKDruNXVBZSiUD3chnUrsoX5ZTQMaCvXlWNIfxBJuU15r1o7+mpo5223KVtIhAgQ==}

  '@vue/compiler-dom@3.5.16':
    resolution: {integrity: sha512-SSJIhBr/teipXiXjmWOVWLnxjNGo65Oj/8wTEQz0nqwQeP75jWZ0n4sF24Zxoht1cuJoWopwj0J0exYwCJ0dCQ==}

  '@vue/compiler-sfc@3.5.16':
    resolution: {integrity: sha512-rQR6VSFNpiinDy/DVUE0vHoIDUF++6p910cgcZoaAUm3POxgNOOdS/xgoll3rNdKYTYPnnbARDCZOyZ+QSe6Pw==}

  '@vue/compiler-ssr@3.5.16':
    resolution: {integrity: sha512-d2V7kfxbdsjrDSGlJE7my1ZzCXViEcqN6w14DOsDrUCHEA6vbnVCpRFfrc4ryCP/lCKzX2eS1YtnLE/BuC9f/A==}

  '@vue/compiler-vue2@2.7.16':
    resolution: {integrity: sha512-qYC3Psj9S/mfu9uVi5WvNZIzq+xnXMhOwbTFKKDD7b1lhpnn71jXSFdTQ+WsIEk0ONCd7VV2IMm7ONl6tbQ86A==}

  '@vue/devtools-api@6.6.4':
    resolution: {integrity: sha512-sGhTPMuXqZ1rVOk32RylztWkfXTRhuS7vgAKv0zjqk8gbsHkJ7xfFf+jbySxt7tWObEJwyKaHMikV/WGDiQm8g==}

  '@vue/devtools-api@7.7.7':
    resolution: {integrity: sha512-lwOnNBH2e7x1fIIbVT7yF5D+YWhqELm55/4ZKf45R9T8r9dE2AIOy8HKjfqzGsoTHFbWbr337O4E0A0QADnjBg==}

  '@vue/devtools-kit@7.7.7':
    resolution: {integrity: sha512-wgoZtxcTta65cnZ1Q6MbAfePVFxfM+gq0saaeytoph7nEa7yMXoi6sCPy4ufO111B9msnw0VOWjPEFCXuAKRHA==}

  '@vue/devtools-shared@7.7.7':
    resolution: {integrity: sha512-+udSj47aRl5aKb0memBvcUG9koarqnxNM5yjuREvqwK6T3ap4mn3Zqqc17QrBFTqSMjr3HK1cvStEZpMDpfdyw==}

  '@vue/eslint-config-prettier@10.2.0':
    resolution: {integrity: sha512-GL3YBLwv/+b86yHcNNfPJxOTtVFJ4Mbc9UU3zR+KVoG7SwGTjPT+32fXamscNumElhcpXW3mT0DgzS9w32S7Bw==}
    peerDependencies:
      eslint: '>= 8.21.0'
      prettier: '>= 3.0.0'

  '@vue/eslint-config-typescript@14.5.0':
    resolution: {integrity: sha512-5oPOyuwkw++AP5gHDh5YFmST50dPfWOcm3/W7Nbh42IK5O3H74ytWAw0TrCRTaBoD/02khnWXuZf1Bz1xflavQ==}
    engines: {node: ^18.18.0 || ^20.9.0 || >=21.1.0}
    peerDependencies:
      eslint: ^9.10.0
      eslint-plugin-vue: ^9.28.0 || ^10.0.0
      typescript: '>=4.8.4'
    peerDependenciesMeta:
      typescript:
        optional: true

  '@vue/language-core@2.2.10':
    resolution: {integrity: sha512-+yNoYx6XIKuAO8Mqh1vGytu8jkFEOH5C8iOv3i8Z/65A7x9iAOXA97Q+PqZ3nlm2lxf5rOJuIGI/wDtx/riNYw==}
    peerDependencies:
      typescript: '*'
    peerDependenciesMeta:
      typescript:
        optional: true

  '@vue/reactivity@3.5.16':
    resolution: {integrity: sha512-FG5Q5ee/kxhIm1p2bykPpPwqiUBV3kFySsHEQha5BJvjXdZTUfmya7wP7zC39dFuZAcf/PD5S4Lni55vGLMhvA==}

  '@vue/runtime-core@3.5.16':
    resolution: {integrity: sha512-bw5Ykq6+JFHYxrQa7Tjr+VSzw7Dj4ldR/udyBZbq73fCdJmyy5MPIFR9IX/M5Qs+TtTjuyUTCnmK3lWWwpAcFQ==}

  '@vue/runtime-dom@3.5.16':
    resolution: {integrity: sha512-T1qqYJsG2xMGhImRUV9y/RseB9d0eCYZQ4CWca9ztCuiPj/XWNNN+lkNBuzVbia5z4/cgxdL28NoQCvC0Xcfww==}

  '@vue/server-renderer@3.5.16':
    resolution: {integrity: sha512-BrX0qLiv/WugguGsnQUJiYOE0Fe5mZTwi6b7X/ybGB0vfrPH9z0gD/Y6WOR1sGCgX4gc25L1RYS5eYQKDMoNIg==}
    peerDependencies:
      vue: 3.5.16

  '@vue/shared@3.5.16':
    resolution: {integrity: sha512-c/0fWy3Jw6Z8L9FmTyYfkpM5zklnqqa9+a6dz3DvONRKW2NEbh46BP0FHuLFSWi2TnQEtp91Z6zOWNrU6QiyPg==}

  '@vue/test-utils@2.4.6':
    resolution: {integrity: sha512-FMxEjOpYNYiFe0GkaHsnJPXFHxQ6m4t8vI/ElPGpMWxZKpmRvQ33OIrvRXemy6yha03RxhOlQuy+gZMC3CQSow==}

<<<<<<< HEAD
  '@wry/caches@1.0.1':
    resolution: {integrity: sha512-bXuaUNLVVkD20wcGBWRyo7j9N3TxePEWFZj2Y+r9OoUzfqmavM84+mFykRicNsBqatba5JLay1t48wxaXaWnlA==}
    engines: {node: '>=8'}

  '@wry/context@0.7.4':
    resolution: {integrity: sha512-jmT7Sb4ZQWI5iyu3lobQxICu2nC/vbUhP0vIdd6tHC9PTfenmRmuIFqktc6GH9cgi+ZHnsLWPvfSvc4DrYmKiQ==}
    engines: {node: '>=8'}

  '@wry/equality@0.5.7':
    resolution: {integrity: sha512-BRFORjsTuQv5gxcXsuDXx6oGRhuVsEGwZy6LOzRRfgu+eSfxbhUQ9L9YtSEIuIjY/o7g3iWFjrc5eSY1GXP2Dw==}
    engines: {node: '>=8'}

  '@wry/trie@0.5.0':
    resolution: {integrity: sha512-FNoYzHawTMk/6KMQoEG5O4PuioX19UbwdQKF44yw0nLfOypfQdjtfZzo/UIJWAJ23sNIFbD1Ug9lbaDGMwbqQA==}
    engines: {node: '>=8'}

=======
>>>>>>> 331512f7
  abbrev@2.0.0:
    resolution: {integrity: sha512-6/mh1E2u2YgEsCHdY0Yx5oW+61gZU+1vXaoiHHrpKeuRNNgFvS+/jrwHiQhB5apAf5oB7UB7E19ol2R2LKH8hQ==}
    engines: {node: ^14.17.0 || ^16.13.0 || >=18.0.0}

  abort-controller@3.0.0:
    resolution: {integrity: sha512-h8lQ8tacZYnR3vNQTgibj+tODHI5/+l06Au2Pcriv/Gmet0eaj4TwWH41sO9wnHDiQsEj19q0drzdWdeAHtweg==}
    engines: {node: '>=6.5'}

  accepts@1.3.8:
    resolution: {integrity: sha512-PYAthTa2m2VKxuvSD3DPC/Gy+U+sOA1LAuT8mkmRuvw+NACSaeXEQ+NHcVF7rONl6qcaxV3Uuemwawk+7+SJLw==}
    engines: {node: '>= 0.6'}

  acorn-jsx@5.3.2:
    resolution: {integrity: sha512-rq9s+JNhf0IChjtDXxllJ7g41oZk5SlXtp0LHwyA5cejwn7vKmKp4pPri6YEePv2PU65sAsegbXtIinmDFDXgQ==}
    peerDependencies:
      acorn: ^6.0.0 || ^7.0.0 || ^8.0.0

  acorn@8.15.0:
    resolution: {integrity: sha512-NZyJarBfL7nWwIq+FDL6Zp/yHEhePMNnnJ0y3qfieCrmNvYct8uvtiV41UvlSe6apAfk0fY1FbWx+NwfmpvtTg==}
    engines: {node: '>=0.4.0'}
    hasBin: true

  agent-base@7.1.3:
    resolution: {integrity: sha512-jRR5wdylq8CkOe6hei19GGZnxM6rBGwFl3Bg0YItGDimvjGtAvdZk4Pu6Cl4u4Igsws4a1fd1Vq3ezrhn4KmFw==}
    engines: {node: '>= 14'}

  ajv@6.12.6:
    resolution: {integrity: sha512-j3fVLgvTo527anyYyJOGTYJbG+vnnQYvE0m5mmkc1TK+nxAppkCLMIL0aZ4dblVCNoGShhm+kzE4ZUykBoMg4g==}

  alien-signals@1.0.13:
    resolution: {integrity: sha512-OGj9yyTnJEttvzhTUWuscOvtqxq5vrhF7vL9oS0xJ2mK0ItPYP1/y+vCFebfxoEyAz0++1AIwJ5CMr+Fk3nDmg==}

  ansi-escapes@4.3.2:
    resolution: {integrity: sha512-gKXj5ALrKWQLsYG9jlTRmR/xKluxHV+Z9QEwNIgCfM1/uwPMCuzVVnh5mwTd+OuBZcwSIMbqssNWRm1lE51QaQ==}
    engines: {node: '>=8'}

  ansi-regex@5.0.1:
    resolution: {integrity: sha512-quJQXlTSUGL2LH9SUXo8VwsY4soanhgo6LNSm84E1LBcE8s3O0wpdiRzyR9z/ZZJMlMWv37qOOb9pdJlMUEKFQ==}
    engines: {node: '>=8'}

  ansi-regex@6.1.0:
    resolution: {integrity: sha512-7HSX4QQb4CspciLpVFwyRe79O3xsIZDDLER21kERQ71oaPodF8jL725AgJMFAYbooIqolJoRLuM81SpeUkpkvA==}
    engines: {node: '>=12'}

  ansi-styles@4.3.0:
    resolution: {integrity: sha512-zbB9rCJAT1rbjiVDb2hqKFHNYLxgtk8NURxZ3IZwD3F6NtxbXZQCnnSi1Lkx+IDohdPlFp222wVALIheZJQSEg==}
    engines: {node: '>=8'}

  ansi-styles@6.2.1:
    resolution: {integrity: sha512-bN798gFfQX+viw3R7yrGWRqnrN2oRkEkUjjl4JNn4E8GxxbjtG3FbrEIIY3l8/hrwUwIeCZvi4QuOTP4MErVug==}
    engines: {node: '>=12'}

  anymatch@3.1.3:
    resolution: {integrity: sha512-KMReFUr0B4t+D+OBkjR3KYqvocp2XaSzO55UcB6mgQMd3KbcE+mWTyvVV7D/zsdEbNnV6acZUutkiHQXvTr1Rw==}
    engines: {node: '>= 8'}

  archiver-utils@5.0.2:
    resolution: {integrity: sha512-wuLJMmIBQYCsGZgYLTy5FIB2pF6Lfb6cXMSF8Qywwk3t20zWnAi7zLcQFdKQmIB8wyZpY5ER38x08GbwtR2cLA==}
    engines: {node: '>= 14'}

  archiver@7.0.1:
    resolution: {integrity: sha512-ZcbTaIqJOfCc03QwD468Unz/5Ir8ATtvAHsK+FdXbDIbGfihqh9mrvdcYunQzqn4HrvWWaFyaxJhGZagaJJpPQ==}
    engines: {node: '>= 14'}

  argparse@2.0.1:
    resolution: {integrity: sha512-8+9WqebbFzpX9OR+Wa6O29asIogeRMzcGtAINdpMHHyAg10f05aSFVBbcEqGf/PXw1EjAZ+q2/bEBg3DvurK3Q==}

  array-flatten@1.1.1:
    resolution: {integrity: sha512-PCVAQswWemu6UdxsDFFX/+gVeYqKAod3D3UVm91jHwynguOwAvYPhx8nNlM++NqRcK6CxxpUafjmhIdKiHibqg==}

  assertion-error@2.0.1:
    resolution: {integrity: sha512-Izi8RQcffqCeNVgFigKli1ssklIbpHnCYc6AknXGYoB6grJqyeby7jv12JUQgmTAnIDnbck1uxksT4dzN3PWBA==}
    engines: {node: '>=12'}

<<<<<<< HEAD
  ast-v8-to-istanbul@0.3.3:
    resolution: {integrity: sha512-MuXMrSLVVoA6sYN/6Hke18vMzrT4TZNbZIj/hvh0fnYFpO+/kFXcLIaiPwXXWaQUPg4yJD8fj+lfJ7/1EBconw==}

=======
>>>>>>> 331512f7
  async@3.2.6:
    resolution: {integrity: sha512-htCUDlxyyCLMgaM3xXg0C0LW2xqfuQ6p05pCEIsXuyQ+a1koYKTuBMzRNwmybfLgvJDMd0r1LTn4+E0Ti6C2AA==}

  asynckit@0.4.0:
    resolution: {integrity: sha512-Oei9OH4tRh0YqU3GxhX79dM/mwVgvbZJaSNaRk+bshkj0S5cfHcgYakreBjrHwatXKbz+IoIdYLxrKim2MjW0Q==}

  autoprefixer@10.4.21:
    resolution: {integrity: sha512-O+A6LWV5LDHSJD3LjHYoNi4VLsj/Whi7k6zG12xTYaU4cQ8oxQGckXNX8cRHK5yOZ/ppVHe0ZBXGzSV9jXdVbQ==}
    engines: {node: ^10 || ^12 || >=14}
    hasBin: true
    peerDependencies:
      postcss: ^8.1.0

  axios@1.10.0:
    resolution: {integrity: sha512-/1xYAC4MP/HEG+3duIhFr4ZQXR4sQXOIe+o6sdqzeykGLx6Upp/1p8MHqhINOvGeP7xyNHe7tsiJByc4SSVUxw==}

  b4a@1.6.7:
    resolution: {integrity: sha512-OnAYlL5b7LEkALw87fUVafQw5rVR9RjwGd4KUwNQ6DrrNmaVaUCgLipfVlzrPQ4tWOR9P0IXGNOx50jYCCdSJg==}

  balanced-match@1.0.2:
    resolution: {integrity: sha512-3oSeUO0TMV67hN1AmbXsK4yaqU7tjiHlbxRDZOpH0KW9+CeX4bRAaX0Anxt0tx2MrpRpWwQaPwIlISEJhYU5Pw==}

  bare-events@2.5.4:
    resolution: {integrity: sha512-+gFfDkR8pj4/TrWCGUGWmJIkBwuxPS5F+a5yWjOHQt2hHvNZd5YLzadjmDUtFmMM4y429bnKLa8bYBMHcYdnQA==}

  base64-js@1.5.1:
    resolution: {integrity: sha512-AKpaYlHn8t4SVbOHCy+b5+KKgvR4vrsD8vbvrbiQJps7fKDTkjkDry6ji0rUJjC0kzbNePLwzxq8iypo41qeWA==}

  binary-extensions@2.3.0:
    resolution: {integrity: sha512-Ceh+7ox5qe7LJuLHoY0feh3pHuUDHAcRUeyL2VYghZwfpkNIy/+8Ocg0a3UuSoYzavmylwuLWQOf3hl0jjMMIw==}
    engines: {node: '>=8'}

  birpc@2.4.0:
    resolution: {integrity: sha512-5IdNxTyhXHv2UlgnPHQ0h+5ypVmkrYHzL8QT+DwFZ//2N/oNV8Ch+BCRmTJ3x6/z9Axo/cXYBc9eprsUVK/Jsg==}

  bl@4.1.0:
    resolution: {integrity: sha512-1W07cM9gS6DcLperZfFSj+bWLtaPGSOHWhPiGzXmvVJbRLdG82sH/Kn8EtW1VqWVA54AKf2h5k5BbnIbwF3h6w==}

  body-parser@1.20.3:
    resolution: {integrity: sha512-7rAxByjUMqQ3/bHJy7D6OGXvx/MMc4IqBn/X0fcM1QUcAItpZrBEYhWGem+tzXH90c+G01ypMcYJBO9Y30203g==}
    engines: {node: '>= 0.8', npm: 1.2.8000 || >= 1.4.16}

  boolbase@1.0.0:
    resolution: {integrity: sha512-JZOSA7Mo9sNGB8+UjSgzdLtokWAky1zbztM3WRLCbZ70/3cTANmQmOdR7y2g+J0e2WXywy1yS468tY+IruqEww==}

  brace-expansion@1.1.12:
    resolution: {integrity: sha512-9T9UjW3r0UW5c1Q7GTwllptXwhvYmEzFhzMfZ9H7FQWt+uZePjZPjBP/W1ZEyZ1twGWom5/56TF4lPcqjnDHcg==}

  brace-expansion@2.0.2:
    resolution: {integrity: sha512-Jt0vHyM+jmUBqojB7E1NIYadt0vI0Qxjxd2TErW94wDz+E2LAm5vKMXXwg6ZZBTHPuUlDgQHKXvjGBdfcF1ZDQ==}

  braces@3.0.3:
    resolution: {integrity: sha512-yQbXgO/OSZVD2IsiLlro+7Hf6Q18EJrKSEsdoMzKePKXct3gvD8oLcOQdIzGupr5Fj+EDe8gO/lxc1BzfMpxvA==}
    engines: {node: '>=8'}

  browserslist@4.25.0:
    resolution: {integrity: sha512-PJ8gYKeS5e/whHBh8xrwYK+dAvEj7JXtz6uTucnMRB8OiGTsKccFekoRrjajPBHV8oOY+2tI4uxeceSimKwMFA==}
    engines: {node: ^6 || ^7 || ^8 || ^9 || ^10 || ^11 || ^12 || >=13.7}
    hasBin: true

  buffer-builder@0.2.0:
    resolution: {integrity: sha512-7VPMEPuYznPSoR21NE1zvd2Xna6c/CloiZCfcMXR1Jny6PjX0N4Nsa38zcBFo/FMK+BlA+FLKbJCQ0i2yxp+Xg==}

  buffer-crc32@1.0.0:
    resolution: {integrity: sha512-Db1SbgBS/fg/392AblrMJk97KggmvYhr4pB5ZIMTWtaivCPMWLkmb7m21cJvpvgK+J3nsU2CmmixNBZx4vFj/w==}
    engines: {node: '>=8.0.0'}

  buffer-from@1.1.2:
    resolution: {integrity: sha512-E+XQCRwSbaaiChtv6k6Dwgc+bx+Bs6vuKJHHl5kox/BaKbhiXzqQOwK4cO22yElGp2OCmjwVhT3HmxgyPGnJfQ==}

  buffer@5.7.1:
    resolution: {integrity: sha512-EHcyIPBQ4BSGlvjB16k5KgAJ27CIsHY/2JBmCRReo48y9rQ3MaUzWX3KVlBa4U7MyX02HdVj0K7C3WaB3ju7FQ==}

  buffer@6.0.3:
    resolution: {integrity: sha512-FTiCpNxtwiZZHEZbcbTIcZjERVICn9yq/pDFkTl95/AxzD1naBctN7YO68riM/gLSDY7sdrMby8hofADYuuqOA==}

  bundle-name@4.1.0:
    resolution: {integrity: sha512-tjwM5exMg6BGRI+kNmTntNsvdZS1X8BFYS6tnJ2hdH0kVxM6/eVZ2xy+FqStSWvYmtfFMDLIxurorHwDKfDz5Q==}
    engines: {node: '>=18'}

  bytes@3.1.2:
    resolution: {integrity: sha512-/Nf7TyzTx6S3yRJObOAV7956r8cr2+Oj8AC5dt8wSP3BQAoeX58NoHyCU8P8zGkNXStjTSi6fzO6F0pBdcYbEg==}
    engines: {node: '>= 0.8'}

  cac@6.7.14:
    resolution: {integrity: sha512-b6Ilus+c3RrdDk+JhLKUAQfzzgLEPy6wcXqS7f/xe1EETvsDP6GORG7SFuOs6cID5YkqchW/LXZbX5bc8j7ZcQ==}
    engines: {node: '>=8'}

  call-bind-apply-helpers@1.0.2:
    resolution: {integrity: sha512-Sp1ablJ0ivDkSzjcaJdxEunN5/XvksFJ2sMBFfq6x0ryhQV/2b/KwFe21cMpmHtPOSij8K99/wSfoEuTObmuMQ==}
    engines: {node: '>= 0.4'}

  call-bound@1.0.4:
    resolution: {integrity: sha512-+ys997U96po4Kx/ABpBCqhA9EuxJaQWDQg7295H4hBphv3IZg0boBKuwYpt4YXp6MZ5AmZQnU/tyMTlRpaSejg==}
    engines: {node: '>= 0.4'}

  callsites@3.1.0:
    resolution: {integrity: sha512-P8BjAsXvZS+VIDUI11hHCQEv74YT67YUi5JJFNWIqL235sBmjX4+qx9Muvls5ivyNENctx46xQLQ3aTuE7ssaQ==}
    engines: {node: '>=6'}

  camel-case@4.1.2:
    resolution: {integrity: sha512-gxGWBrTT1JuMx6R+o5PTXMmUnhnVzLQ9SNutD4YqKtI6ap897t3tKECYla6gCWEkplXnlNybEkZg9GEGxKFCgw==}

  caniuse-lite@1.0.30001723:
    resolution: {integrity: sha512-1R/elMjtehrFejxwmexeXAtae5UO9iSyFn6G/I806CYC/BLyyBk1EPhrKBkWhy6wM6Xnm47dSJQec+tLJ39WHw==}

  chai@5.2.0:
    resolution: {integrity: sha512-mCuXncKXk5iCLhfhwTc0izo0gtEmpz5CtG2y8GiOINBlMVS6v8TMRc5TaLWKS6692m9+dVVfzgeVxR5UxWHTYw==}
    engines: {node: '>=12'}

  chalk@4.1.2:
    resolution: {integrity: sha512-oKnbhFyRIXpUuez8iBMmyEa4nbj4IOQyuhc/wy9kY7/WVPcwIO9VA668Pu8RkO7+0G76SLROeyw9CpQ061i4mA==}
    engines: {node: '>=10'}

  chardet@0.7.0:
    resolution: {integrity: sha512-mT8iDcrh03qDGRRmoA2hmBJnxpllMR+0/0qlzjqZES6NdiWDcZkCNAk4rPFZ9Q85r27unkiNNg8ZOiwZXBHwcA==}

  check-error@2.1.1:
    resolution: {integrity: sha512-OAlb+T7V4Op9OwdkjmguYRqncdlx5JiofwOAUkmTF+jNdHwzTaTs4sRAGpzLF3oOz5xAyDGrPgeIDFQmDOTiJw==}
    engines: {node: '>= 16'}

  chokidar@3.6.0:
    resolution: {integrity: sha512-7VT13fmjotKpGipCW9JEQAusEPE+Ei8nl6/g4FBAmIm0GOOLMua9NDDo/DWp0ZAxCr3cPq5ZpBqmPAQgDda2Pw==}
    engines: {node: '>= 8.10.0'}

  chokidar@4.0.3:
    resolution: {integrity: sha512-Qgzu8kfBvo+cA4962jnP1KkS6Dop5NS6g7R5LFYJr4b8Ub94PPQXUksCw9PvXoeXPRRddRNC5C1JQUR2SMGtnA==}
    engines: {node: '>= 14.16.0'}

  ci-info@4.2.0:
    resolution: {integrity: sha512-cYY9mypksY8NRqgDB1XD1RiJL338v/551niynFTGkZOO2LHuB2OmOYxDIe/ttN9AHwrqdum1360G3ald0W9kCg==}
    engines: {node: '>=8'}

  clean-css@5.3.3:
    resolution: {integrity: sha512-D5J+kHaVb/wKSFcyyV75uCn8fiY4sV38XJoe4CUyGQ+mOU/fMVYUdH1hJC+CJQ5uY3EnW27SbJYS4X8BiLrAFg==}
    engines: {node: '>= 10.0'}

  cli-cursor@3.1.0:
    resolution: {integrity: sha512-I/zHAwsKf9FqGoXM4WWRACob9+SNukZTd94DWF57E4toouRulbCxcUh6RKUEOQlYTHJnzkPMySvPNaaSLNfLZw==}
    engines: {node: '>=8'}

  cli-spinners@2.9.2:
    resolution: {integrity: sha512-ywqV+5MmyL4E7ybXgKys4DugZbX0FC6LnwrhjuykIjnK9k8OQacQ7axGKnjDXWNhns0xot3bZI5h55H8yo9cJg==}
    engines: {node: '>=6'}

  cli-width@4.1.0:
    resolution: {integrity: sha512-ouuZd4/dm2Sw5Gmqy6bGyNNNe1qt9RpmxveLSO7KcgsTnU7RXfsw+/bukWGo1abgBiMAic068rclZsO4IWmmxQ==}
    engines: {node: '>= 12'}

  cliui@8.0.1:
    resolution: {integrity: sha512-BSeNnyus75C4//NQ9gQt1/csTXyo/8Sb+afLAkzAptFuMsod9HFokGNudZpi/oQV73hnVK+sR+5PVRMd+Dr7YQ==}
    engines: {node: '>=12'}

  clone-deep@4.0.1:
    resolution: {integrity: sha512-neHB9xuzh/wk0dIHweyAXv2aPGZIVk3pLMe+/RNzINf17fe0OG96QroktYAUm7SM1PBnzTabaLboqqxDyMU+SQ==}
    engines: {node: '>=6'}

  clone@1.0.4:
    resolution: {integrity: sha512-JQHZ2QMW6l3aH/j6xCqQThY/9OH4D/9ls34cgkUBiEeocRTU04tHfKPBsUK1PqZCUQM7GiA0IIXJSuXHI64Kbg==}
    engines: {node: '>=0.8'}

  color-convert@2.0.1:
    resolution: {integrity: sha512-RRECPsj7iu/xb5oKYcsFHSppFNnsj/52OVTRKb4zP5onXwVF3zVmmToNcOfGC+CRDpfK/U584fMg38ZHCaElKQ==}
    engines: {node: '>=7.0.0'}

  color-name@1.1.4:
    resolution: {integrity: sha512-dOy+3AuW3a2wNbZHIuMZpTcgjGuLU/uBL/ubcZF9OXbDo8ff4O8yVp5Bf0efS8uEoYo5q4Fx7dY9OgQGXgAsQA==}

  colorjs.io@0.5.2:
    resolution: {integrity: sha512-twmVoizEW7ylZSN32OgKdXRmo1qg+wT5/6C3xu5b9QsWzSFAhHLn2xd8ro0diCsKfCj1RdaTP/nrcW+vAoQPIw==}

  combined-stream@1.0.8:
    resolution: {integrity: sha512-FQN4MRfuJeHf7cBbBMJFXhKSDq+2kAArBlmRBvcvFE5BB1HZKXtSFASDhdlz9zOYwxh8lDdnvmMOe/+5cdoEdg==}
    engines: {node: '>= 0.8'}

  commander@10.0.1:
    resolution: {integrity: sha512-y4Mg2tXshplEbSGzx7amzPwKKOCGuoSRP/CjEdwwk0FOGlUbq6lKuoyDZTNZkmxHdJtp54hdfY/JUrdL7Xfdug==}
    engines: {node: '>=14'}

  commander@2.20.3:
    resolution: {integrity: sha512-GpVkmM8vF2vQUkj2LvZmD35JxeJOLCwJ9cUkugyk2nuhbv3+mJvpLYYt+0+USMxE+oj+ey/lJEnhZw75x/OMcQ==}

  compress-commons@6.0.2:
    resolution: {integrity: sha512-6FqVXeETqWPoGcfzrXb37E50NP0LXT8kAMu5ooZayhWWdgEY4lBEEcbQNXtkuKQsGduxiIcI4gOTsxTmuq/bSg==}
    engines: {node: '>= 14'}

  compressible@2.0.18:
    resolution: {integrity: sha512-AF3r7P5dWxL8MxyITRMlORQNaOA2IkAFaTr4k7BUumjPtRpGDTZpl0Pb1XCO6JeDCBdp126Cgs9sMxqSjgYyRg==}
    engines: {node: '>= 0.6'}

  compression@1.8.0:
    resolution: {integrity: sha512-k6WLKfunuqCYD3t6AsuPGvQWaKwuLLh2/xHNcX4qE+vIfDNXpSqnrhwA7O53R7WVQUnt8dVAIW+YHr7xTgOgGA==}
    engines: {node: '>= 0.8.0'}

  concat-map@0.0.1:
    resolution: {integrity: sha512-/Srv4dswyQNBfohGpz9o6Yb3Gz3SrUDqBH5rTuhGR7ahtlbYKnVxw2bCFMRljaA7EXHaXZ8wsHdodFvbkhKmqg==}

  confbox@0.1.8:
    resolution: {integrity: sha512-RMtmw0iFkeR4YV+fUOSucriAQNb9g8zFR52MWCtl+cCZOFRNL6zeB395vPzFhEjjn4fMxXudmELnl/KF/WrK6w==}

  config-chain@1.1.13:
    resolution: {integrity: sha512-qj+f8APARXHrM0hraqXYb2/bOVSV4PvJQlNZ/DVj0QrmNM2q2euizkeuVckQ57J+W0mRH6Hvi+k50M4Jul2VRQ==}

  content-disposition@0.5.4:
    resolution: {integrity: sha512-FveZTNuGw04cxlAiWbzi6zTAL/lhehaWbTtgluJh4/E95DqMwTmha3KZN1aAWA8cFIhHzMZUvLevkw5Rqk+tSQ==}
    engines: {node: '>= 0.6'}

  content-type@1.0.5:
    resolution: {integrity: sha512-nTjqfcBFEipKdXCv4YDQWCfmcLZKm81ldF0pAopTvyrFGVbcR6P/VAAd5G7N+0tTr8QqiU0tFadD6FK4NtJwOA==}
    engines: {node: '>= 0.6'}

  cookie-signature@1.0.6:
    resolution: {integrity: sha512-QADzlaHc8icV8I7vbaJXJwod9HWYp8uCqf1xa4OfNu1T7JVxQIrUgOWtHdNDtPiywmFbiS12VjotIXLrKM3orQ==}

  cookie@0.7.1:
    resolution: {integrity: sha512-6DnInpx7SJ2AK3+CTUE/ZM0vWTUboZCegxhC2xiIydHR9jNuTAASBrfEpHhiGOZw/nX51bHt6YQl8jsGo4y/0w==}
    engines: {node: '>= 0.6'}

  copy-anything@3.0.5:
    resolution: {integrity: sha512-yCEafptTtb4bk7GLEQoM8KVJpxAfdBJYaXyzQEgQQQgYrZiDp8SJmGKlYza6CYjEDNstAdNdKA3UuoULlEbS6w==}
    engines: {node: '>=12.13'}

  core-util-is@1.0.3:
    resolution: {integrity: sha512-ZQBvi1DcpJ4GDqanjucZ2Hj3wEO5pZDS89BWbkcrvdxksJorwUDDZamX9ldFkp9aw2lmBDLgkObEA4DWNJ9FYQ==}

  crc-32@1.2.2:
    resolution: {integrity: sha512-ROmzCKrTnOwybPcJApAA6WBWij23HVfGVNKqqrZpuyZOHqK2CwHSvpGuyt/UNNvaIjEd8X5IFGp4Mh+Ie1IHJQ==}
    engines: {node: '>=0.8'}
    hasBin: true

  crc32-stream@6.0.0:
    resolution: {integrity: sha512-piICUB6ei4IlTv1+653yq5+KoqfBYmj9bw6LqXoOneTMDXk5nM1qt12mFW1caG3LlJXEKW1Bp0WggEmIfQB34g==}
    engines: {node: '>= 14'}

  cross-env@7.0.3:
    resolution: {integrity: sha512-+/HKd6EgcQCJGh2PSjZuUitQBQynKor4wrFbRg4DtAgS1aWO+gU52xpH7M9ScGgXSYmAVS9bIJ8EzuaGw0oNAw==}
    engines: {node: '>=10.14', npm: '>=6', yarn: '>=1'}
    hasBin: true

  cross-spawn@7.0.6:
    resolution: {integrity: sha512-uV2QOWP2nWzsy2aMp8aRibhi9dlzF5Hgh5SHaB9OiTGEyDTiJJyx0uy51QXdyWbtAHNua4XJzUKca3OzKUd3vA==}
    engines: {node: '>= 8'}

  cssesc@3.0.0:
    resolution: {integrity: sha512-/Tb/JcjK111nNScGob5MNtsntNM1aCNUDipB/TkwZFhyDrrE47SOx/18wF2bbjgc3ZzCSKW1T5nt5EbFoAz/Vg==}
    engines: {node: '>=4'}
    hasBin: true

  cssstyle@4.5.0:
    resolution: {integrity: sha512-/7gw8TGrvH/0g564EnhgFZogTMVe+lifpB7LWU+PEsiq5o83TUXR3fDbzTRXOJhoJwck5IS9ez3Em5LNMMO2aw==}
    engines: {node: '>=18'}

  csstype@3.1.3:
    resolution: {integrity: sha512-M1uQkMl8rQK/szD0LNhtqxIPLpimGm8sOBwU7lLnCpSbTyY3yeU1Vc7l4KT5zT4s/yOxHH5O7tIuuLOCnLADRw==}

  data-urls@5.0.0:
    resolution: {integrity: sha512-ZYP5VBHshaDAiVZxjbRVcFJpc+4xGgT0bK3vzy1HLN8jTO975HEbuYzZJcHoQEY5K1a0z8YayJkyVETa08eNTg==}
    engines: {node: '>=18'}

  de-indent@1.0.2:
    resolution: {integrity: sha512-e/1zu3xH5MQryN2zdVaF0OrdNLUbvWxzMbi+iNA6Bky7l1RoP8a2fIbRocyHclXt/arDrrR6lL3TqFD9pMQTsg==}

  debug@2.6.9:
    resolution: {integrity: sha512-bC7ElrdJaJnPbAP+1EotYvqZsb3ecl5wi6Bfi6BJTUcNowp6cvspg0jXznRTKDjm/E7AdgFBVeAPVMNcKGsHMA==}
    peerDependencies:
      supports-color: '*'
    peerDependenciesMeta:
      supports-color:
        optional: true

  debug@4.4.1:
    resolution: {integrity: sha512-KcKCqiftBJcZr++7ykoDIEwSa3XWowTfNPo92BYxjXiyYEVrUQh2aLyhxBCwww+heortUFxEJYcRzosstTEBYQ==}
    engines: {node: '>=6.0'}
    peerDependencies:
      supports-color: '*'
    peerDependenciesMeta:
      supports-color:
        optional: true

<<<<<<< HEAD
  decimal.js@10.5.0:
    resolution: {integrity: sha512-8vDa8Qxvr/+d94hSh5P3IJwI5t8/c0KsMp+g8bNw9cY2icONa5aPfvKeieW1WlG0WQYwwhJ7mjui2xtiePQSXw==}

=======
>>>>>>> 331512f7
  deep-eql@5.0.2:
    resolution: {integrity: sha512-h5k/5U50IJJFpzfL6nO9jaaumfjO/f2NjK/oYB2Djzm4p9L+3T9qWpZqZ2hAbLPuuYq9wrU08WQyBTL5GbPk5Q==}
    engines: {node: '>=6'}

  deep-is@0.1.4:
    resolution: {integrity: sha512-oIPzksmTg4/MriiaYGO+okXDT7ztn/w3Eptv/+gSIdMdKsJo0u4CfYNFJPy+4SKMuCqGw2wxnA+URMg3t8a/bQ==}

  default-browser-id@5.0.0:
    resolution: {integrity: sha512-A6p/pu/6fyBcA1TRz/GqWYPViplrftcW2gZC9q79ngNCKAeR/X3gcEdXQHl4KNXV+3wgIJ1CPkJQ3IHM6lcsyA==}
    engines: {node: '>=18'}

  default-browser@5.2.1:
    resolution: {integrity: sha512-WY/3TUME0x3KPYdRRxEJJvXRHV4PyPoUsxtZa78lwItwRQRHhd2U9xOscaT/YTf8uCXIAjeJOFBVEh/7FtD8Xg==}
    engines: {node: '>=18'}

  defaults@1.0.4:
    resolution: {integrity: sha512-eFuaLoy/Rxalv2kr+lqMlUnrDWV+3j4pljOIJgLIhI058IQfWJ7vXhyEIHu+HtC738klGALYxOKDO0bQP3tg8A==}

  define-lazy-prop@2.0.0:
    resolution: {integrity: sha512-Ds09qNh8yw3khSjiJjiUInaGX9xlqZDY7JVryGxdxV7NPeuqQfplOpQ66yJFZut3jLa5zOwkXw1g9EI2uKh4Og==}
    engines: {node: '>=8'}

  define-lazy-prop@3.0.0:
    resolution: {integrity: sha512-N+MeXYoqr3pOgn8xfyRPREN7gHakLYjhsHhWGT3fWAiL4IkAt0iDw14QiiEm2bE30c5XX5q0FtAA3CK5f9/BUg==}
    engines: {node: '>=12'}

  delayed-stream@1.0.0:
    resolution: {integrity: sha512-ZySD7Nf91aLB0RxL4KGrKHBXl7Eds1DAmEdcoVawXnLD7SDhpNgtuII2aAkg7a7QS41jxPSZ17p4VdGnMHk3MQ==}
    engines: {node: '>=0.4.0'}

  depd@2.0.0:
    resolution: {integrity: sha512-g7nH6P6dyDioJogAAGprGpCtVImJhpPk/roCzdb3fIh61/s/nPsfR6onyMwkCAR/OlC3yBC0lESvUoQEAssIrw==}
    engines: {node: '>= 0.8'}

  destroy@1.2.0:
    resolution: {integrity: sha512-2sJGJTaXIIaR1w4iJSNoN0hnMY7Gpc/n8D4qSCJw8QqFWXf7cuAgnEHxBpweaVcPevC2l3KpjYCx3NypQQgaJg==}
    engines: {node: '>= 0.8', npm: 1.2.8000 || >= 1.4.16}

  dot-case@3.0.4:
    resolution: {integrity: sha512-Kv5nKlh6yRrdrGvxeJ2e5y2eRUpkUosIW4A2AS38zwSz27zu7ufDwQPi5Jhs3XAlGNetl3bmnGhQsMtkKJnj3w==}

  dot-prop@9.0.0:
    resolution: {integrity: sha512-1gxPBJpI/pcjQhKgIU91II6Wkay+dLcN3M6rf2uwP8hRur3HtQXjVrdAK3sjC0piaEuxzMwjXChcETiJl47lAQ==}
    engines: {node: '>=18'}

  dotenv-expand@11.0.7:
    resolution: {integrity: sha512-zIHwmZPRshsCdpMDyVsqGmgyP0yT8GAgXUnkdAoJisxvf33k7yO6OuoKmcTGuXPWSsm8Oh88nZicRLA9Y0rUeA==}
    engines: {node: '>=12'}

  dotenv@16.5.0:
    resolution: {integrity: sha512-m/C+AwOAr9/W1UOIZUo232ejMNnJAJtYQjUbHoNTBNTJSvqzzDh7vnrei3o3r3m9blf6ZoDkvcw0VmozNRFJxg==}
    engines: {node: '>=12'}

  dunder-proto@1.0.1:
    resolution: {integrity: sha512-KIN/nDJBQRcXw0MLVhZE9iQHmG68qAVIBg9CqmUYjmQIhgij9U5MFvrqkUL5FbtyyzZuOeOt0zdeRe4UY7ct+A==}
    engines: {node: '>= 0.4'}

  eastasianwidth@0.2.0:
    resolution: {integrity: sha512-I88TYZWc9XiYHRQ4/3c5rjjfgkjhLyW2luGIheGERbNQ6OY7yTybanSpDXZa8y7VUP9YmDcYa+eyq4ca7iLqWA==}

  editorconfig@1.0.4:
    resolution: {integrity: sha512-L9Qe08KWTlqYMVvMcTIvMAdl1cDUubzRNYL+WfA4bLDMHe4nemKkpmYzkznE1FwLKu0EEmy6obgQKzMJrg4x9Q==}
    engines: {node: '>=14'}
    hasBin: true

  ee-first@1.1.1:
    resolution: {integrity: sha512-WMwm9LhRUo+WUaRN+vRuETqG89IgZphVSNkdFgeb6sS/E4OrDIN7t48CAewSHXc6C8lefD8KKfr5vY61brQlow==}

  electron-to-chromium@1.5.167:
    resolution: {integrity: sha512-LxcRvnYO5ez2bMOFpbuuVuAI5QNeY1ncVytE/KXaL6ZNfzX1yPlAO0nSOyIHx2fVAuUprMqPs/TdVhUFZy7SIQ==}

  elementtree@0.1.7:
    resolution: {integrity: sha512-wkgGT6kugeQk/P6VZ/f4T+4HB41BVgNBq5CDIZVbQ02nvTVqAiVTbskxxu3eA/X96lMlfYOwnLQpN2v5E1zDEg==}
    engines: {node: '>= 0.4.0'}

  emoji-regex@8.0.0:
    resolution: {integrity: sha512-MSjYzcWNOA0ewAHpz0MxpYFvwg6yjy1NG3xteoqz644VCo/RPgnr1/GGt+ic3iJTzQ8Eu3TdM14SawnVUmGE6A==}

  emoji-regex@9.2.2:
    resolution: {integrity: sha512-L18DaJsXSUk2+42pv8mLs5jJT2hqFkFE4j21wOmgbUqsZ2hL72NsUU785g9RXgo3s0ZNgVl42TiHp3ZtOv/Vyg==}

  encodeurl@1.0.2:
    resolution: {integrity: sha512-TPJXq8JqFaVYm2CWmPvnP2Iyo4ZSM7/QKcSmuMLDObfpH5fi7RUGmd/rTDf+rut/saiDiQEeVTNgAmJEdAOx0w==}
    engines: {node: '>= 0.8'}

  encodeurl@2.0.0:
    resolution: {integrity: sha512-Q0n9HRi4m6JuGIV1eFlmvJB7ZEVxu93IrMyiMsGC0lrMJMWzRgx6WGquyfQgZVb31vhGgXnfmPNNXmxnOkRBrg==}
    engines: {node: '>= 0.8'}

  entities@4.5.0:
    resolution: {integrity: sha512-V0hjH4dGPh9Ao5p0MoRY6BVqtwCjhz6vI5LT8AJ55H+4g9/4vbHx1I54fS0XuclLhDHArPQCiMjDxjaL8fPxhw==}
    engines: {node: '>=0.12'}

  entities@6.0.1:
    resolution: {integrity: sha512-aN97NXWF6AWBTahfVOIrB/NShkzi5H7F9r1s9mD3cDj4Ko5f2qhhVoYMibXF7GlLveb/D2ioWay8lxI97Ven3g==}
    engines: {node: '>=0.12'}

  es-define-property@1.0.1:
    resolution: {integrity: sha512-e3nRfgfUZ4rNGL232gUgX06QNyyez04KdjFrF+LTRoOXmrOgFKDg4BCdsjW8EnT69eqdYGmRpJwiPVYNrCaW3g==}
    engines: {node: '>= 0.4'}

  es-errors@1.3.0:
    resolution: {integrity: sha512-Zf5H2Kxt2xjTvbJvP2ZWLEICxA6j+hAmMzIlypy4xcBg1vKVnx89Wy0GbS+kf5cwCVFFzdCFh2XSCFNULS6csw==}
    engines: {node: '>= 0.4'}

  es-module-lexer@1.7.0:
    resolution: {integrity: sha512-jEQoCwk8hyb2AZziIOLhDqpm5+2ww5uIE6lkO/6jcOCusfk6LhMHpXXfBLXTZ7Ydyt0j4VoUQv6uGNYbdW+kBA==}

  es-object-atoms@1.1.1:
    resolution: {integrity: sha512-FGgH2h8zKNim9ljj7dankFPcICIK9Cp5bm+c2gQSYePhpaG5+esrLODihIorn+Pe6FGJzWhXQotPv73jTaldXA==}
    engines: {node: '>= 0.4'}

  es-set-tostringtag@2.1.0:
    resolution: {integrity: sha512-j6vWzfrGVfyXxge+O0x5sh6cvxAog0a/4Rdd2K36zCMV5eJ+/+tOAngRO8cODMNWbVRdVlmGZQL2YS3yR8bIUA==}
    engines: {node: '>= 0.4'}

  esbuild@0.25.5:
    resolution: {integrity: sha512-P8OtKZRv/5J5hhz0cUAdu/cLuPIKXpQl1R9pZtvmHWQvrAUVd0UNIPT4IB4W3rNOqVO0rlqHmCIbSwxh/c9yUQ==}
    engines: {node: '>=18'}
    hasBin: true

  escalade@3.2.0:
    resolution: {integrity: sha512-WUj2qlxaQtO4g6Pq5c29GTcWGDyd8itL8zTlipgECz3JesAiiOKotd8JU6otB3PACgG6xkJUyVhboMS+bje/jA==}
    engines: {node: '>=6'}

  escape-html@1.0.3:
    resolution: {integrity: sha512-NiSupZ4OeuGwr68lGIeym/ksIZMJodUGOSCZ/FSnTxcrekbvqrgdUxlJOMpijaKZVjAJrWrGs/6Jy8OMuyj9ow==}

  escape-string-regexp@4.0.0:
    resolution: {integrity: sha512-TtpcNJ3XAzx3Gq8sWRzJaVajRs0uVxA2YAkdb1jm2YkPz4G6egUFAyA3n5vtEIZefPk5Wa4UXbKuS5fKkJWdgA==}
    engines: {node: '>=10'}

  eslint-config-prettier@10.1.5:
    resolution: {integrity: sha512-zc1UmCpNltmVY34vuLRV61r1K27sWuX39E+uyUnY8xS2Bex88VV9cugG+UZbRSRGtGyFboj+D8JODyme1plMpw==}
    hasBin: true
    peerDependencies:
      eslint: '>=7.0.0'

  eslint-plugin-prettier@5.4.1:
    resolution: {integrity: sha512-9dF+KuU/Ilkq27A8idRP7N2DH8iUR6qXcjF3FR2wETY21PZdBrIjwCau8oboyGj9b7etWmTGEeM8e7oOed6ZWg==}
    engines: {node: ^14.18.0 || >=16.0.0}
    peerDependencies:
      '@types/eslint': '>=8.0.0'
      eslint: '>=8.0.0'
      eslint-config-prettier: '>= 7.0.0 <10.0.0 || >=10.1.0'
      prettier: '>=3.0.0'
    peerDependenciesMeta:
      '@types/eslint':
        optional: true
      eslint-config-prettier:
        optional: true

  eslint-plugin-vue@9.33.0:
    resolution: {integrity: sha512-174lJKuNsuDIlLpjeXc5E2Tss8P44uIimAfGD0b90k0NoirJqpG7stLuU9Vp/9ioTOrQdWVREc4mRd1BD+CvGw==}
    engines: {node: ^14.17.0 || >=16.0.0}
    peerDependencies:
      eslint: ^6.2.0 || ^7.0.0 || ^8.0.0 || ^9.0.0

  eslint-scope@7.2.2:
    resolution: {integrity: sha512-dOt21O7lTMhDM+X9mB4GX+DZrZtCUJPL/wlcTqxyrx5IvO0IYtILdtrQGQp+8n5S0gwSVmOf9NQrjMOgfQZlIg==}
    engines: {node: ^12.22.0 || ^14.17.0 || >=16.0.0}

  eslint-scope@8.4.0:
    resolution: {integrity: sha512-sNXOfKCn74rt8RICKMvJS7XKV/Xk9kA7DyJr8mJik3S7Cwgy3qlkkmyS2uQB3jiJg6VNdZd/pDBJu0nvG2NlTg==}
    engines: {node: ^18.18.0 || ^20.9.0 || >=21.1.0}

  eslint-visitor-keys@3.4.3:
    resolution: {integrity: sha512-wpc+LXeiyiisxPlEkUzU6svyS1frIO3Mgxj1fdy7Pm8Ygzguax2N3Fa/D/ag1WqbOprdI+uY6wMUl8/a2G+iag==}
    engines: {node: ^12.22.0 || ^14.17.0 || >=16.0.0}

  eslint-visitor-keys@4.2.1:
    resolution: {integrity: sha512-Uhdk5sfqcee/9H/rCOJikYz67o0a2Tw2hGRPOG2Y1R2dg7brRe1uG0yaNQDHu+TO/uQPF/5eCapvYSmHUjt7JQ==}
    engines: {node: ^18.18.0 || ^20.9.0 || >=21.1.0}

  eslint@9.29.0:
    resolution: {integrity: sha512-GsGizj2Y1rCWDu6XoEekL3RLilp0voSePurjZIkxL3wlm5o5EC9VpgaP7lrCvjnkuLvzFBQWB3vWB3K5KQTveQ==}
    engines: {node: ^18.18.0 || ^20.9.0 || >=21.1.0}
    hasBin: true
    peerDependencies:
      jiti: '*'
    peerDependenciesMeta:
      jiti:
        optional: true

  espree@10.4.0:
    resolution: {integrity: sha512-j6PAQ2uUr79PZhBjP5C5fhl8e39FmRnOjsD5lGnWrFU8i2G776tBK7+nP8KuQUTTyAZUwfQqXAgrVH5MbH9CYQ==}
    engines: {node: ^18.18.0 || ^20.9.0 || >=21.1.0}

  espree@9.6.1:
    resolution: {integrity: sha512-oruZaFkjorTpF32kDSI5/75ViwGeZginGGy2NoOSg3Q9bnwlnmDm4HLnkl0RE3n+njDXR037aY1+x58Z/zFdwQ==}
    engines: {node: ^12.22.0 || ^14.17.0 || >=16.0.0}

  esquery@1.6.0:
    resolution: {integrity: sha512-ca9pw9fomFcKPvFLXhBKUK90ZvGibiGOvRJNbjljY7s7uq/5YO4BOzcYtJqExdx99rF6aAcnRxHmcUHcz6sQsg==}
    engines: {node: '>=0.10'}

  esrecurse@4.3.0:
    resolution: {integrity: sha512-KmfKL3b6G+RXvP8N1vr3Tq1kL/oCFgn2NYXEtqP8/L3pKapUA4G8cFVaoF3SU323CD4XypR/ffioHmkti6/Tag==}
    engines: {node: '>=4.0'}

  estraverse@5.3.0:
    resolution: {integrity: sha512-MMdARuVEQziNTeJD8DgMqmhwR11BRQ/cBP+pLtYdSTnf3MIO8fFeiINEbX36ZdNlfU/7A9f3gUw49B3oQsvwBA==}
    engines: {node: '>=4.0'}

  estree-walker@2.0.2:
    resolution: {integrity: sha512-Rfkk/Mp/DL7JVje3u18FxFujQlTNR2q6QfMSMB7AvCBx91NGj/ba3kCfza0f6dVDbw7YlRf/nDrn7pQrCCyQ/w==}

  estree-walker@3.0.3:
    resolution: {integrity: sha512-7RUKfXgSMMkzt6ZuXmqapOurLGPPfgj6l9uRZ7lRGolvk0y2yocc35LdcxKC5PQZdn2DMqioAQ2NoWcrTKmm6g==}

  esutils@2.0.3:
    resolution: {integrity: sha512-kVscqXk4OCp68SZ0dkgEKVi6/8ij300KBWTJq32P/dYeWTSwK41WyTxalN1eRmA5Z9UU/LX9D7FWSmV9SAYx6g==}
    engines: {node: '>=0.10.0'}

  etag@1.8.1:
    resolution: {integrity: sha512-aIL5Fx7mawVa300al2BnEE4iNvo1qETxLrPI/o05L7z6go7fCw1J6EQmbK4FmJ2AS7kgVF/KEZWufBfdClMcPg==}
    engines: {node: '>= 0.6'}

  event-target-shim@5.0.1:
    resolution: {integrity: sha512-i/2XbnSz/uxRCU6+NdVJgKWDTM427+MqYbkQzD321DuCQJUqOuJKIA0IM2+W2xtYHdKOmZ4dR6fExsd4SXL+WQ==}
    engines: {node: '>=6'}

  events@3.3.0:
    resolution: {integrity: sha512-mQw+2fkQbALzQ7V0MY0IqdnXNOeTtP4r0lN9z7AAawCXgqea7bDii20AYrIBrFd/Hx0M2Ocz6S111CaFkUcb0Q==}
    engines: {node: '>=0.8.x'}

  expect-type@1.2.1:
    resolution: {integrity: sha512-/kP8CAwxzLVEeFrMm4kMmy4CCDlpipyA7MYLVrdJIkV0fYF0UaigQHRsxHiuY/GEea+bh4KSv3TIlgr+2UL6bw==}
    engines: {node: '>=12.0.0'}

  express@4.21.2:
    resolution: {integrity: sha512-28HqgMZAmih1Czt9ny7qr6ek2qddF4FclbMzwhCREB6OFfH+rXAnuNCwo1/wFvrtbgsQDb4kSbX9de9lFbrXnA==}
    engines: {node: '>= 0.10.0'}

  external-editor@3.1.0:
    resolution: {integrity: sha512-hMQ4CX1p1izmuLYyZqLMO/qGNw10wSv9QDCPfzXfyFrOaCSSoRfqE1Kf1s5an66J5JZC62NewG+mK49jOCtQew==}
    engines: {node: '>=4'}

  fast-deep-equal@3.1.3:
    resolution: {integrity: sha512-f3qQ9oQy9j2AhBe/H9VC91wLmKBCCU/gDOnKNAYG5hswO7BLKj09Hc5HYNz9cGI++xlpDCIgDaitVs03ATR84Q==}

  fast-diff@1.3.0:
    resolution: {integrity: sha512-VxPP4NqbUjj6MaAOafWeUn2cXWLcCtljklUtZf0Ind4XQ+QPtmA0b18zZy0jIQx+ExRVCR/ZQpBmik5lXshNsw==}

  fast-fifo@1.3.2:
    resolution: {integrity: sha512-/d9sfos4yxzpwkDkuN7k2SqFKtYNmCTzgfEpz82x34IM9/zc8KGxQoXg1liNC/izpRM/MBdt44Nmx41ZWqk+FQ==}

  fast-glob@3.3.3:
    resolution: {integrity: sha512-7MptL8U0cqcFdzIzwOTHoilX9x5BrNqye7Z/LuC7kCMRio1EMSyqRK3BEAUD7sXRq4iT4AzTVuZdhgQ2TCvYLg==}
    engines: {node: '>=8.6.0'}

  fast-json-stable-stringify@2.1.0:
    resolution: {integrity: sha512-lhd/wF+Lk98HZoTCtlVraHtfh5XYijIjalXck7saUtuanSDyLMxnHhSXEDJqHxD7msR8D0uCmqlkwjCV8xvwHw==}

  fast-levenshtein@2.0.6:
    resolution: {integrity: sha512-DCXu6Ifhqcks7TZKY3Hxp3y6qphY5SJZmrWMDrKcERSOXWQdMhU9Ig/PYrzyw/ul9jOIyh0N4M0tbC5hodg8dw==}

  fastq@1.19.1:
    resolution: {integrity: sha512-GwLTyxkCXjXbxqIhTsMI2Nui8huMPtnxg7krajPJAjnEG/iiOS7i+zCtWGZR9G0NBKbXKh6X9m9UIsYX/N6vvQ==}

  fdir@6.4.6:
    resolution: {integrity: sha512-hiFoqpyZcfNm1yc4u8oWCf9A2c4D3QjCrks3zmoVKVxpQRzmPNar1hUJcBG2RQHvEVGDN+Jm81ZheVLAQMK6+w==}
    peerDependencies:
      picomatch: ^3 || ^4
    peerDependenciesMeta:
      picomatch:
        optional: true

  fflate@0.8.2:
    resolution: {integrity: sha512-cPJU47OaAoCbg0pBvzsgpTPhmhqI5eJjh/JIu8tPj5q+T7iLvW/JAYUqmE7KOB4R1ZyEhzBaIQpQpardBF5z8A==}

  file-entry-cache@8.0.0:
    resolution: {integrity: sha512-XXTUwCvisa5oacNGRP9SfNtYBNAMi+RPwBFmblZEF7N7swHYQS6/Zfk7SRwx4D5j3CH211YNRco1DEMNVfZCnQ==}
    engines: {node: '>=16.0.0'}

  fill-range@7.1.1:
    resolution: {integrity: sha512-YsGpe3WHLK8ZYi4tWDg2Jy3ebRz2rXowDxnld4bkQB00cc/1Zw9AWnC0i9ztDJitivtQvaI9KaLyKrc+hBW0yg==}
    engines: {node: '>=8'}

  finalhandler@1.3.1:
    resolution: {integrity: sha512-6BN9trH7bp3qvnrRyzsBz+g3lZxTNZTbVO2EV1CS0WIcDbawYVdYvGflME/9QP0h0pYlCDBCTjYa9nZzMDpyxQ==}
    engines: {node: '>= 0.8'}

  find-up@5.0.0:
    resolution: {integrity: sha512-78/PXT1wlLLDgTzDs7sjq9hzz0vXD+zn+7wypEe4fXQxCmdmqfGsEPQxmiCSQI3ajFV91bVSsvNtrJRiW6nGng==}
    engines: {node: '>=10'}

  flat-cache@4.0.1:
    resolution: {integrity: sha512-f7ccFPK3SXFHpx15UIGyRJ/FJQctuKZ0zVuN3frBo4HnK3cay9VEW0R6yPYFHC0AgqhukPzKjq22t5DmAyqGyw==}
    engines: {node: '>=16'}

  flat@5.0.2:
    resolution: {integrity: sha512-b6suED+5/3rTpUBdG1gupIl8MPFCAMA0QXwmljLhvCUKcUvdE4gWky9zpuGCcXHOsz4J9wPGNWq6OKpmIzz3hQ==}
    hasBin: true

  flatted@3.3.3:
    resolution: {integrity: sha512-GX+ysw4PBCz0PzosHDepZGANEuFCMLrnRTiEy9McGjmkCQYwRq4A/X786G/fjM/+OjsWSU1ZrY5qyARZmO/uwg==}

  follow-redirects@1.15.9:
    resolution: {integrity: sha512-gew4GsXizNgdoRyqmyfMHyAmXsZDk6mHkSxZFCzW9gwlbtOW44CDtYavM+y+72qD/Vq2l550kMF52DT8fOLJqQ==}
    engines: {node: '>=4.0'}
    peerDependencies:
      debug: '*'
    peerDependenciesMeta:
      debug:
        optional: true

  foreground-child@3.3.1:
    resolution: {integrity: sha512-gIXjKqtFuWEgzFRJA9WCQeSJLZDjgJUOMCMzxtvFq/37KojM1BFGufqsCy0r4qSQmYLsZYMeyRqzIWOMup03sw==}
    engines: {node: '>=14'}

  form-data@4.0.3:
    resolution: {integrity: sha512-qsITQPfmvMOSAdeyZ+12I1c+CKSstAFAwu+97zrnWAbIr5u8wfsExUzCesVLC8NgHuRUqNN4Zy6UPWUTRGslcA==}
    engines: {node: '>= 6'}

  forwarded@0.2.0:
    resolution: {integrity: sha512-buRG0fpBtRHSTCOASe6hD258tEubFoRLb4ZNA6NxMVHNw2gOcwHo9wyablzMzOA5z9xA9L1KNjk/Nt6MT9aYow==}
    engines: {node: '>= 0.6'}

  fraction.js@4.3.7:
    resolution: {integrity: sha512-ZsDfxO51wGAXREY55a7la9LScWpwv9RxIrYABrlvOFBlH/ShPnrtsXeuUIfXKKOVicNxQ+o8JTbJvjS4M89yew==}

  fresh@0.5.2:
    resolution: {integrity: sha512-zJ2mQYM18rEFOudeV4GShTGIQ7RbzA7ozbU9I/XBpm7kqgMywgmylMwXHxZJmkVoYkna9d2pVXVXPdYTP9ej8Q==}
    engines: {node: '>= 0.6'}

  fs-extra@11.3.0:
    resolution: {integrity: sha512-Z4XaCL6dUDHfP/jT25jJKMmtxvuwbkrD1vNSMFlo9lNLY2c5FHYSQgHPRZUjAB26TpDEoW9HCOgplrdbaPV/ew==}
    engines: {node: '>=14.14'}

  fsevents@2.3.3:
    resolution: {integrity: sha512-5xoDfX+fL7faATnagmWPpbFtwh/R77WmMMqqHGS65C3vvB0YHrgF+B1YmZ3441tMj5n63k0212XNoJwzlhffQw==}
    engines: {node: ^8.16.0 || ^10.6.0 || >=11.0.0}
    os: [darwin]

  function-bind@1.1.2:
    resolution: {integrity: sha512-7XHNxH7qX9xG5mIwxkhumTox/MIRNcOgDrxWsMt2pAr23WHp6MrRlN7FBSFpCpr+oVO0F744iUgR82nJMfG2SA==}

  get-caller-file@2.0.5:
    resolution: {integrity: sha512-DyFP3BM/3YHTQOCUL/w0OZHR0lpKeGrxotcHWcqNEdnltqFwXVfhEBQ94eIo34AfQpo0rGki4cyIiftY06h2Fg==}
    engines: {node: 6.* || 8.* || >= 10.*}

  get-intrinsic@1.3.0:
    resolution: {integrity: sha512-9fSjSaos/fRIVIp+xSJlE6lfwhES7LNtKaCBIamHsjr2na1BiABJPo0mOjjz8GJDURarmCPGqaiVg5mfjb98CQ==}
    engines: {node: '>= 0.4'}

  get-proto@1.0.1:
    resolution: {integrity: sha512-sTSfBjoXBp89JvIKIefqw7U2CCebsc74kiY6awiGogKtoSGbgjYE/G/+l9sF3MWFPNc9IcoOC4ODfKHfxFmp0g==}
    engines: {node: '>= 0.4'}

  glob-parent@5.1.2:
    resolution: {integrity: sha512-AOIgSQCepiJYwP3ARnGx+5VnTu2HBYdzbGP45eLw1vr3zB3vZLeyed1sC9hnbcOc9/SrMyM5RPQrkGz4aS9Zow==}
    engines: {node: '>= 6'}

  glob-parent@6.0.2:
    resolution: {integrity: sha512-XxwI8EOhVQgWp6iDL+3b0r86f4d6AX6zSU55HfB4ydCEuXLXc5FcYeOu+nnGftS4TEju/11rt4KJPTMgbfmv4A==}
    engines: {node: '>=10.13.0'}

  glob@10.4.5:
    resolution: {integrity: sha512-7Bv8RF0k6xjo7d4A/PxYLbUCfb6c+Vpd2/mB2yRDlew7Jb5hEXiCD9ibfO7wpk8i4sevK6DFny9h7EYbM3/sHg==}
    hasBin: true

  globals@13.24.0:
    resolution: {integrity: sha512-AhO5QUcj8llrbG09iWhPU2B204J1xnPeL8kQmVorSsy+Sjj1sk8gIyh6cUocGmH4L0UuhAJy+hJMRA4mgA4mFQ==}
    engines: {node: '>=8'}

  globals@14.0.0:
    resolution: {integrity: sha512-oahGvuMGQlPw/ivIYBjVSrWAfWLBeku5tpPE2fOPLi+WHffIWbuh2tCjhyQhTBPMf5E9jDEH4FOmTYgYwbKwtQ==}
    engines: {node: '>=18'}

  globals@15.15.0:
    resolution: {integrity: sha512-7ACyT3wmyp3I61S4fG682L0VA2RGD9otkqGJIwNUMF1SWUombIIk+af1unuDYgMm082aHYwD+mzJvv9Iu8dsgg==}
    engines: {node: '>=18'}

  gopd@1.2.0:
    resolution: {integrity: sha512-ZUKRh6/kUFoAiTAtTYPZJ3hw9wNxx+BIBOijnlG9PnrJsCcSjs1wyyD6vJpaYtgnzDrKYRSqf3OO6Rfa93xsRg==}
    engines: {node: '>= 0.4'}

  graceful-fs@4.2.11:
    resolution: {integrity: sha512-RbJ5/jmFcNNCcDV5o9eTnBLJ/HszWV0P73bc+Ff4nS/rJj+YaS6IGyiOL0VoBYX+l1Wrl3k63h/KrH+nhJ0XvQ==}

  graphemer@1.4.0:
    resolution: {integrity: sha512-EtKwoO6kxCL9WO5xipiHTZlSzBm7WLT627TqC/uVRd0HKmq8NXyebnNYxDoBi7wt8eTWrUrKXCOVaFq9x1kgag==}

<<<<<<< HEAD
  graphql-tag@2.12.6:
    resolution: {integrity: sha512-FdSNcu2QQcWnM2VNvSCCDCVS5PpPqpzgFT8+GXzqJuoDd0CBncxCY278u4mhRO7tMgo2JjgJA5aZ+nWSQ/Z+xg==}
    engines: {node: '>=10'}
    peerDependencies:
      graphql: ^0.9.0 || ^0.10.0 || ^0.11.0 || ^0.12.0 || ^0.13.0 || ^14.0.0 || ^15.0.0 || ^16.0.0

  graphql@16.11.0:
    resolution: {integrity: sha512-mS1lbMsxgQj6hge1XZ6p7GPhbrtFwUFYi3wRzXAC/FmYnyXMTvvI3td3rjmQ2u8ewXueaSvRPWaEcgVVOT9Jnw==}
    engines: {node: ^12.22.0 || ^14.16.0 || ^16.0.0 || >=17.0.0}
=======
  happy-dom@18.0.1:
    resolution: {integrity: sha512-qn+rKOW7KWpVTtgIUi6RVmTBZJSe2k0Db0vh1f7CWrWclkkc7/Q+FrOfkZIb2eiErLyqu5AXEzE7XthO9JVxRA==}
    engines: {node: '>=20.0.0'}
>>>>>>> 331512f7

  has-flag@4.0.0:
    resolution: {integrity: sha512-EykJT/Q1KjTWctppgIAgfSO0tKVuZUjhgMr17kqTumMl6Afv3EISleU7qZUzoXDFTAHTDC4NOoG/ZxU3EvlMPQ==}
    engines: {node: '>=8'}

  has-symbols@1.1.0:
    resolution: {integrity: sha512-1cDNdwJ2Jaohmb3sg4OmKaMBwuC48sYni5HUw2DvsC8LjGTLK9h+eb1X6RyuOHe4hT0ULCW68iomhjUoKUqlPQ==}
    engines: {node: '>= 0.4'}

  has-tostringtag@1.0.2:
    resolution: {integrity: sha512-NqADB8VjPFLM2V0VvHUewwwsw0ZWBaIdgo+ieHtK3hasLz4qeCRjYcqfB6AQrBggRKppKF8L52/VqdVsO47Dlw==}
    engines: {node: '>= 0.4'}

  hasown@2.0.2:
    resolution: {integrity: sha512-0hJU9SCPvmMzIBdZFqNPXWa6dqh7WdH0cII9y+CyS8rG3nL48Bclra9HmKhVVUHyPWNH5Y7xDwAB7bfgSjkUMQ==}
    engines: {node: '>= 0.4'}

  he@1.2.0:
    resolution: {integrity: sha512-F/1DnUGPopORZi0ni+CvrCgHQ5FyEAHRLSApuYWMmrbSwoN2Mn/7k+Gl38gJnR7yyDZk6WLXwiGod1JOWNDKGw==}
    hasBin: true

  hoist-non-react-statics@3.3.2:
    resolution: {integrity: sha512-/gGivxi8JPKWNm/W0jSmzcMPpfpPLc3dY/6GxhX2hQ9iGj3aDfklV4ET7NjKpSinLpJ5vafa9iiGIEZg10SfBw==}

  hookable@5.5.3:
    resolution: {integrity: sha512-Yc+BQe8SvoXH1643Qez1zqLRmbA5rCL+sSmk6TVos0LWVfNIB7PGncdlId77WzLGSIB5KaWgTaNTs2lNVEI6VQ==}

  html-encoding-sniffer@4.0.0:
    resolution: {integrity: sha512-Y22oTqIU4uuPgEemfz7NDJz6OeKf12Lsu+QC+s3BVpda64lTiMYCyGwg5ki4vFxkMwQdeZDl2adZoqUgdFuTgQ==}
    engines: {node: '>=18'}

  html-escaper@2.0.2:
    resolution: {integrity: sha512-H2iMtd0I4Mt5eYiapRdIDjp+XzelXQ0tFE4JS7YFwFevXXMmOp9myNrUvCg0D6ws8iqkRPBfKHgbwig1SmlLfg==}

  html-minifier-terser@7.2.0:
    resolution: {integrity: sha512-tXgn3QfqPIpGl9o+K5tpcj3/MN4SfLtsx2GWwBC3SSd0tXQGyF3gsSqad8loJgKZGM3ZxbYDd5yhiBIdWpmvLA==}
    engines: {node: ^14.13.1 || >=16.0.0}
    hasBin: true

  http-errors@2.0.0:
    resolution: {integrity: sha512-FtwrG/euBzaEjYeRqOgly7G0qviiXoJWnvEH2Z1plBdXgbyjv34pHTSb9zoeHMyDy33+DWy5Wt9Wo+TURtOYSQ==}
    engines: {node: '>= 0.8'}

  http-proxy-agent@7.0.2:
    resolution: {integrity: sha512-T1gkAiYYDWYx3V5Bmyu7HcfcvL7mUrTWiM6yOfa3PIphViJ/gFPbvidQ+veqSOHci/PxBcDabeUNCzpOODJZig==}
    engines: {node: '>= 14'}

  https-proxy-agent@7.0.6:
    resolution: {integrity: sha512-vK9P5/iUfdl95AI+JVyUuIcVtd4ofvtrOr3HNtM2yxC9bnMbEdp3x01OhQNnjb8IJYi38VlTE3mBXwcfvywuSw==}
    engines: {node: '>= 14'}

  iconv-lite@0.4.24:
    resolution: {integrity: sha512-v3MXnZAcvnywkTUEZomIActle7RXXeedOR31wwl7VlyoXO4Qi9arvSenNQWne1TcRwhCL1HwLI21bEqdpj8/rA==}
    engines: {node: '>=0.10.0'}

  iconv-lite@0.6.3:
    resolution: {integrity: sha512-4fCk79wshMdzMp2rH06qWrJE4iolqLhCUH+OiuIgU++RB0+94NlDL81atO7GX55uUKueo0txHNtvEyI6D7WdMw==}
    engines: {node: '>=0.10.0'}

  ieee754@1.2.1:
    resolution: {integrity: sha512-dcyqhDvX1C46lXZcVqCpK+FtMRQVdIMN6/Df5js2zouUsqG7I6sFxitIC+7KYK29KdXOLHdu9zL4sFnoVQnqaA==}

  ignore@5.3.2:
    resolution: {integrity: sha512-hsBTNUqQTDwkWtcdYI2i06Y/nUBEsNEDJKjWdigLvegy8kDuJAS8uRlpkkcQpyEXL0Z/pjDy5HBmMjRCJ2gq+g==}
    engines: {node: '>= 4'}

  ignore@7.0.5:
    resolution: {integrity: sha512-Hs59xBNfUIunMFgWAbGX5cq6893IbWg4KnrjbYwX3tx0ztorVgTDA6B2sxf8ejHJ4wz8BqGUMYlnzNBer5NvGg==}
    engines: {node: '>= 4'}

  immutable@5.1.3:
    resolution: {integrity: sha512-+chQdDfvscSF1SJqv2gn4SRO2ZyS3xL3r7IW/wWEEzrzLisnOlKiQu5ytC/BVNcS15C39WT2Hg/bjKjDMcu+zg==}

  import-fresh@3.3.1:
    resolution: {integrity: sha512-TR3KfrTZTYLPB6jUjfx6MF9WcWrHL9su5TObK4ZkYgBdWKPOFoSoQIdEuTuR82pmtxH2spWG9h6etwfr1pLBqQ==}
    engines: {node: '>=6'}

  imurmurhash@0.1.4:
    resolution: {integrity: sha512-JmXMZ6wuvDmLiHEml9ykzqO6lwFbof0GG4IkcGaENdCRDDmMVnny7s5HsIgHCbaq0w2MyPhDqkhTUgS2LU2PHA==}
    engines: {node: '>=0.8.19'}

  inherits@2.0.4:
    resolution: {integrity: sha512-k/vGaX4/Yla3WzyMCvTQOXYeIHvqOKtnqBduzTHpzpQZzAskKMhZ2K+EnBiSM9zGSoIFeMpXKxa4dYeZIQqewQ==}

  ini@1.3.8:
    resolution: {integrity: sha512-JV/yugV2uzW5iMRSiZAyDtQd+nxtUnjeLt0acNdw98kKLrvuRVyB80tsREOE7yvGVgalhZ6RNXCmEHkUKBKxew==}

  inquirer@9.3.7:
    resolution: {integrity: sha512-LJKFHCSeIRq9hanN14IlOtPSTe3lNES7TYDTE2xxdAy1LS5rYphajK1qtwvj3YmQXvvk0U2Vbmcni8P9EIQW9w==}
    engines: {node: '>=18'}

  ipaddr.js@1.9.1:
    resolution: {integrity: sha512-0KI/607xoxSToH7GjN1FfSbLoU0+btTicjsQSWQlh/hZykN8KpmMf7uYwPW3R+akZ6R/w18ZlXSHBYXiYUPO3g==}
    engines: {node: '>= 0.10'}

  is-binary-path@2.1.0:
    resolution: {integrity: sha512-ZMERYes6pDydyuGidse7OsHxtbI7WVeUEozgR/g7rd0xUimYNlvZRE/K2MgZTjWy725IfelLeVcEM97mmtRGXw==}
    engines: {node: '>=8'}

  is-docker@2.2.1:
    resolution: {integrity: sha512-F+i2BKsFrH66iaUFc0woD8sLy8getkwTwtOBjvs56Cx4CgJDeKQeqfz8wAYiSb8JOprWhHH5p77PbmYCvvUuXQ==}
    engines: {node: '>=8'}
    hasBin: true

  is-docker@3.0.0:
    resolution: {integrity: sha512-eljcgEDlEns/7AXFosB5K/2nCM4P7FQPkGc/DWLy5rmFEWvZayGrik1d9/QIY5nJ4f9YsVvBkA6kJpHn9rISdQ==}
    engines: {node: ^12.20.0 || ^14.13.1 || >=16.0.0}
    hasBin: true

  is-extglob@2.1.1:
    resolution: {integrity: sha512-SbKbANkN603Vi4jEZv49LeVJMn4yGwsbzZworEoyEiutsN3nJYdbO36zfhGJ6QEDpOZIFkDtnq5JRxmvl3jsoQ==}
    engines: {node: '>=0.10.0'}

  is-fullwidth-code-point@3.0.0:
    resolution: {integrity: sha512-zymm5+u+sCsSWyD9qNaejV3DFvhCKclKdizYaJUuHA83RLjb7nSuGnddCHGv0hk+KY7BMAlsWeK4Ueg6EV6XQg==}
    engines: {node: '>=8'}

  is-glob@4.0.3:
    resolution: {integrity: sha512-xelSayHH36ZgE7ZWhli7pW34hNbNl8Ojv5KVmkJD4hBdD3th8Tfk9vYasLM+mXWOZhFkgZfxhLSnrwRr4elSSg==}
    engines: {node: '>=0.10.0'}

  is-inside-container@1.0.0:
    resolution: {integrity: sha512-KIYLCCJghfHZxqjYBE7rEy0OBuTd5xCHS7tHVgvCLkx7StIoaxwNW3hCALgEUjFfeRk+MG/Qxmp/vtETEF3tRA==}
    engines: {node: '>=14.16'}
    hasBin: true

  is-interactive@1.0.0:
    resolution: {integrity: sha512-2HvIEKRoqS62guEC+qBjpvRubdX910WCMuJTZ+I9yvqKU2/12eSL549HMwtabb4oupdj2sMP50k+XJfB/8JE6w==}
    engines: {node: '>=8'}

  is-number@7.0.0:
    resolution: {integrity: sha512-41Cifkg6e8TylSpdtTpeLVMqvSBEVzTttHvERD741+pnZ8ANv0004MRL43QKPDlK9cGvNp6NZWZUBlbGXYxxng==}
    engines: {node: '>=0.12.0'}

  is-plain-object@2.0.4:
    resolution: {integrity: sha512-h5PpgXkWitc38BBMYawTYMWJHFZJVnBquFE57xFpjB8pJFiF6gZ+bU+WyI/yqXiFR5mdLsgYNaPe8uao6Uv9Og==}
    engines: {node: '>=0.10.0'}

  is-potential-custom-element-name@1.0.1:
    resolution: {integrity: sha512-bCYeRA2rVibKZd+s2625gGnGF/t7DSqDs4dP7CrLA1m7jKWz6pps0LpYLJN8Q64HtmPKJ1hrN3nzPNKFEKOUiQ==}

  is-stream@2.0.1:
    resolution: {integrity: sha512-hFoiJiTl63nn+kstHGBtewWSKnQLpyb155KHheA1l39uvtO9nWIop1p3udqPcUd/xbF1VLMO4n7OI6p7RbngDg==}
    engines: {node: '>=8'}

  is-unicode-supported@0.1.0:
    resolution: {integrity: sha512-knxG2q4UC3u8stRGyAVJCOdxFmv5DZiRcdlIaAQXAbSfJya+OhopNotLQrstBhququ4ZpuKbDc/8S6mgXgPFPw==}
    engines: {node: '>=10'}

  is-what@4.1.16:
    resolution: {integrity: sha512-ZhMwEosbFJkA0YhFnNDgTM4ZxDRsS6HqTo7qsZM08fehyRYIYa0yHu5R6mgo1n/8MgaPBXiPimPD77baVFYg+A==}
    engines: {node: '>=12.13'}

  is-wsl@2.2.0:
    resolution: {integrity: sha512-fKzAra0rGJUUBwGBgNkHZuToZcn+TtXHpeCgmkMJMMYx1sQDYaCSyjJBSCa2nH1DGm7s3n1oBnohoVTBaN7Lww==}
    engines: {node: '>=8'}

  is-wsl@3.1.0:
    resolution: {integrity: sha512-UcVfVfaK4Sc4m7X3dUSoHoozQGBEFeDC+zVo06t98xe8CzHSZZBekNXH+tu0NalHolcJ/QAGqS46Hef7QXBIMw==}
    engines: {node: '>=16'}

  isarray@1.0.0:
    resolution: {integrity: sha512-VLghIWNM6ELQzo7zwmcg0NmTVyWKYjvIeM83yjp0wRDTmUnrM678fQbcKBo6n2CJEF0szoG//ytg+TKla89ALQ==}

  isbinaryfile@5.0.4:
    resolution: {integrity: sha512-YKBKVkKhty7s8rxddb40oOkuP0NbaeXrQvLin6QMHL7Ypiy2RW9LwOVrVgZRyOrhQlayMd9t+D8yDy8MKFTSDQ==}
    engines: {node: '>= 18.0.0'}

  isexe@2.0.0:
    resolution: {integrity: sha512-RHxMLp9lnKHGHRng9QFhRCMbYAcVpn69smSGcq3f36xjgVVWThj4qqLbTLlq7Ssj8B+fIQ1EuCEGI2lKsyQeIw==}

  isobject@3.0.1:
    resolution: {integrity: sha512-WhB9zCku7EGTj/HQQRz5aUQEUeoQZH2bWcltRErOpymJ4boYE6wL9Tbr23krRPSZ+C5zqNSrSw+Cc7sZZ4b7vg==}
    engines: {node: '>=0.10.0'}

  istanbul-lib-coverage@3.2.2:
    resolution: {integrity: sha512-O8dpsF+r0WV/8MNRKfnmrtCWhuKjxrq2w+jpzBL5UZKTi2LeVWnWOmWRxFlesJONmc+wLAGvKQZEOanko0LFTg==}
    engines: {node: '>=8'}

  istanbul-lib-report@3.0.1:
    resolution: {integrity: sha512-GCfE1mtsHGOELCU8e/Z7YWzpmybrx/+dSTfLrvY8qRmaY6zXTKWn6WQIjaAFw069icm6GVMNkgu0NzI4iPZUNw==}
    engines: {node: '>=10'}

  istanbul-lib-source-maps@5.0.6:
    resolution: {integrity: sha512-yg2d+Em4KizZC5niWhQaIomgf5WlL4vOOjZ5xGCmF8SnPE/mDWWXgvRExdcpCgh9lLRRa1/fSYp2ymmbJ1pI+A==}
    engines: {node: '>=10'}

  istanbul-reports@3.1.7:
    resolution: {integrity: sha512-BewmUXImeuRk2YY0PVbxgKAysvhRPUQE0h5QRM++nVWyubKGV0l8qQ5op8+B2DOmwSe63Jivj0BjkPQVf8fP5g==}
    engines: {node: '>=8'}

  jackspeak@3.4.3:
    resolution: {integrity: sha512-OGlZQpz2yfahA/Rd1Y8Cd9SIEsqvXkLVoSw/cgwhnhFMDbsQFeZYoJJ7bIZBS9BcamUW96asq/npPWugM+RQBw==}

  js-beautify@1.15.4:
    resolution: {integrity: sha512-9/KXeZUKKJwqCXUdBxFJ3vPh467OCckSBmYDwSK/EtV090K+iMJ7zx2S3HLVDIWFQdqMIsZWbnaGiba18aWhaA==}
    engines: {node: '>=14'}
    hasBin: true

  js-cookie@3.0.5:
    resolution: {integrity: sha512-cEiJEAEoIbWfCZYKWhVwFuvPX1gETRYPw6LlaTKoxD3s2AkXzkCjnp6h0V77ozyqj0jakteJ4YqDJT830+lVGw==}
    engines: {node: '>=14'}

  js-tokens@4.0.0:
    resolution: {integrity: sha512-RdJUflcE3cUzKiMqQgsCu06FPu9UdIJO0beYbPhHN4k6apgJtifcoCtT9bcxOpYBtpD2kCM6Sbzg4CausW/PKQ==}

  js-tokens@9.0.1:
    resolution: {integrity: sha512-mxa9E9ITFOt0ban3j6L5MpjwegGz6lBQmM1IJkWeBZGcMxto50+eWdjC/52xDbS2vy0k7vIMK0Fe2wfL9OQSpQ==}

  js-yaml@4.1.0:
    resolution: {integrity: sha512-wpxZs9NoxZaJESJGIZTyDEaYpl0FKSA+FB9aJiyemKhMwkxQg63h4T1KJgUGHpTqPDNRcmmYLugrRjJlBtWvRA==}
    hasBin: true

  jsdom@26.1.0:
    resolution: {integrity: sha512-Cvc9WUhxSMEo4McES3P7oK3QaXldCfNWp7pl2NNeiIFlCoLr3kfq9kb1fxftiwk1FLV7CvpvDfonxtzUDeSOPg==}
    engines: {node: '>=18'}
    peerDependencies:
      canvas: ^3.0.0
    peerDependenciesMeta:
      canvas:
        optional: true

  json-buffer@3.0.1:
    resolution: {integrity: sha512-4bV5BfR2mqfQTJm+V5tPPdf+ZpuhiIvTuAB5g8kcrXOZpTT/QwwVRWBywX1ozr6lEuPdbHxwaJlm9G6mI2sfSQ==}

  json-schema-traverse@0.4.1:
    resolution: {integrity: sha512-xbbCH5dCYU5T8LcEhhuh7HJ88HXuW3qsI3Y0zOZFKfZEHcpWiHU/Jxzk629Brsab/mMiHQti9wMP+845RPe3Vg==}

  json-stable-stringify-without-jsonify@1.0.1:
    resolution: {integrity: sha512-Bdboy+l7tA3OGW6FjyFHWkP5LuByj1Tk33Ljyq0axyzdk9//JSi2u3fP1QSmd1KNwq6VOKYGlAu87CisVir6Pw==}

  jsonfile@6.1.0:
    resolution: {integrity: sha512-5dgndWOriYSm5cnYaJNhalLNDKOqFwyDB/rr1E9ZsGciGvKPs8R2xYGCacuf3z6K1YKDz182fd+fY3cn3pMqXQ==}

  keyv@4.5.4:
    resolution: {integrity: sha512-oxVHkHR/EJf2CNXnWxRLW6mg7JyCCUcG0DtEGmL2ctUo1PNTin1PUil+r/+4r5MpVgC/fn1kjsx7mjSujKqIpw==}

  kind-of@6.0.3:
    resolution: {integrity: sha512-dcS1ul+9tmeD95T+x28/ehLgd9mENa3LsvDTtzm3vyBEO7RPptvAD+t44WVXaUjTBRcrpFeFlC8WCruUR456hw==}
    engines: {node: '>=0.10.0'}

  kolorist@1.8.0:
    resolution: {integrity: sha512-Y+60/zizpJ3HRH8DCss+q95yr6145JXZo46OTpFvDZWLfRCE4qChOyk1b26nMaNpfHHgxagk9dXT5OP0Tfe+dQ==}

  lazystream@1.0.1:
    resolution: {integrity: sha512-b94GiNHQNy6JNTrt5w6zNyffMrNkXZb3KTkCZJb2V1xaEGCk093vkZ2jk3tpaeP33/OiXC+WvK9AxUebnf5nbw==}
    engines: {node: '>= 0.6.3'}

  levn@0.4.1:
    resolution: {integrity: sha512-+bT2uH4E5LGE7h/n3evcS/sQlJXCpIp6ym8OWJ5eV6+67Dsql/LaaT7qJBAt2rzfoa/5QBGBhxDix1dMt2kQKQ==}
    engines: {node: '>= 0.8.0'}

  locate-path@6.0.0:
    resolution: {integrity: sha512-iPZK6eYjbxRu3uB4/WZ3EsEIMJFMqAoopl3R+zuq0UjcAm/MO6KCweDgPfP3elTztoKP3KtnVHxTn2NHBSDVUw==}
    engines: {node: '>=10'}

  lodash.merge@4.6.2:
    resolution: {integrity: sha512-0KpjqXRVvrYyCsX1swR/XTK0va6VQkQM6MNo7PqW77ByjAhoARA8EfrP1N4+KlKj8YS0ZUCtRT/YUuhyYDujIQ==}

  lodash@4.17.21:
    resolution: {integrity: sha512-v2kDEe57lecTulaDIuNTPy3Ry4gLGJ6Z1O3vE1krgXZNrsQ+LFTGHVxVjcXPs17LhbZVGedAJv8XZ1tvj5FvSg==}

  log-symbols@4.1.0:
    resolution: {integrity: sha512-8XPvpAA8uyhfteu8pIvQxpJZ7SYYdpUivZpGy6sFsBuKRY/7rQGavedeB8aK+Zkyq6upMFVL/9AW6vOYzfRyLg==}
    engines: {node: '>=10'}

<<<<<<< HEAD
  loose-envify@1.4.0:
    resolution: {integrity: sha512-lyuxPGr/Wfhrlem2CL/UcnUc1zcqKAImBDzukY7Y5F/yQiNdko6+fRLevlw1HgMySw7f611UIY408EtxRSoK3Q==}
    hasBin: true

=======
>>>>>>> 331512f7
  loupe@3.1.4:
    resolution: {integrity: sha512-wJzkKwJrheKtknCOKNEtDK4iqg/MxmZheEMtSTYvnzRdEYaZzmgH976nenp8WdJRdx5Vc1X/9MO0Oszl6ezeXg==}

  lower-case@2.0.2:
    resolution: {integrity: sha512-7fm3l3NAF9WfN6W3JOmf5drwpVqX78JtoGJ3A6W0a6ZnldM41w2fV5D490psKFTpMds8TJse/eHLFFsNHHjHgg==}

  lru-cache@10.4.3:
    resolution: {integrity: sha512-JNAzZcXrCt42VGLuYz0zfAzDfAvJWW6AfYlDBQyDV5DClI2m5sAmK+OIO7s59XfsRsWHp02jAJrRadPRGTt6SQ==}

  magic-string@0.30.17:
    resolution: {integrity: sha512-sNPKHvyjVf7gyjwS4xGTaW/mCnF8wnjtifKBEhxfZ7E/S8tQ0rssrwGNn6q8JH/ohItJfSQp9mBtQYuTlH5QnA==}

  magicast@0.3.5:
    resolution: {integrity: sha512-L0WhttDl+2BOsybvEOLK7fW3UA0OQ0IQ2d6Zl2x/a6vVRs3bAY0ECOSHHeL5jD+SbOpOCUEi0y1DgHEn9Qn1AQ==}

  make-dir@4.0.0:
    resolution: {integrity: sha512-hXdUTZYIVOt1Ex//jAQi+wTZZpUpwBj/0QsOzqegb3rGMMeJiSEu5xLHnYfBrRV4RH2+OCSOO95Is/7x1WJ4bw==}
    engines: {node: '>=10'}

  math-intrinsics@1.1.0:
    resolution: {integrity: sha512-/IXtbwEk5HTPyEwyKX6hGkYXxM9nbj64B+ilVJnC/R6B0pH5G4V3b0pVbL7DBj4tkhBAppbQUlf6F6Xl9LHu1g==}
    engines: {node: '>= 0.4'}

  media-typer@0.3.0:
    resolution: {integrity: sha512-dq+qelQ9akHpcOl/gUVRTxVIOkAJ1wR3QAvb4RsVjS8oVoFjDGTc679wJYmUmknUF5HwMLOgb5O+a3KxfWapPQ==}
    engines: {node: '>= 0.6'}

  merge-descriptors@1.0.3:
    resolution: {integrity: sha512-gaNvAS7TZ897/rVaZ0nMtAyxNyi/pdbjbAwUpFQpN70GqnVfOiXpeUUMKRBmzXaSQ8DdTX4/0ms62r2K+hE6mQ==}

  merge2@1.4.1:
    resolution: {integrity: sha512-8q7VEgMJW4J8tcfVPy8g09NcQwZdbwFEqhe/WZkoIzjn/3TGDwtOCYtXGxA3O8tPzpczCCDgv+P2P5y00ZJOOg==}
    engines: {node: '>= 8'}

  methods@1.1.2:
    resolution: {integrity: sha512-iclAHeNqNm68zFtnZ0e+1L2yUIdvzNoauKU4WBA3VvH/vPFieF7qfRlwUZU+DA9P9bPXIS90ulxoUoCH23sV2w==}
    engines: {node: '>= 0.6'}

  micromatch@4.0.8:
    resolution: {integrity: sha512-PXwfBhYu0hBCPw8Dn0E+WDYb7af3dSLVWKi3HGv84IdF4TyFoC0ysxFd0Goxw7nSv4T/PzEJQxsYsEiFCKo2BA==}
    engines: {node: '>=8.6'}

  mime-db@1.52.0:
    resolution: {integrity: sha512-sPU4uV7dYlvtWJxwwxHD0PuihVNiE7TyAbQ5SWxDCB9mUYvOgroQOwYQQOKPJ8CIbE+1ETVlOoK1UC2nU3gYvg==}
    engines: {node: '>= 0.6'}

  mime-db@1.54.0:
    resolution: {integrity: sha512-aU5EJuIN2WDemCcAp2vFBfp/m4EAhWJnUNSSw0ixs7/kXbd6Pg64EmwJkNdFhB8aWt1sH2CTXrLxo/iAGV3oPQ==}
    engines: {node: '>= 0.6'}

  mime-types@2.1.35:
    resolution: {integrity: sha512-ZDY+bPm5zTTF+YpCrAU9nK0UgICYPT0QtT1NZWFv4s++TNkcgVaT0g6+4R2uI4MjQjzysHB1zxuWL50hzaeXiw==}
    engines: {node: '>= 0.6'}

  mime@1.6.0:
    resolution: {integrity: sha512-x0Vn8spI+wuJ1O6S7gnbaQg8Pxh4NNHb7KSINmEWKiPE4RKOplvijn+NkmYmmRgP68mc70j2EbeTFRsrswaQeg==}
    engines: {node: '>=4'}
    hasBin: true

  mimic-fn@2.1.0:
    resolution: {integrity: sha512-OqbOk5oEQeAZ8WXWydlu9HJjz9WVdEIvamMCcXmuqUYjTknH/sqsWvhQ3vgwKFRR1HpjvNBKQ37nbJgYzGqGcg==}
    engines: {node: '>=6'}

  minimatch@3.1.2:
    resolution: {integrity: sha512-J7p63hRiAjw1NDEww1W7i37+ByIrOWO5XQQAzZ3VOcL0PNybwpfmV/N05zFAzwQ9USyEcX6t3UO+K5aqBQOIHw==}

  minimatch@5.1.6:
    resolution: {integrity: sha512-lKwV/1brpG6mBUFHtb7NUmtABCb2WZZmm2wNiOA5hAb8VdCS4B3dtMWyvcoViccwAW/COERjXLt0zP1zXUN26g==}
    engines: {node: '>=10'}

  minimatch@9.0.1:
    resolution: {integrity: sha512-0jWhJpD/MdhPXwPuiRkCbfYfSKp2qnn2eOc279qI7f+osl/l+prKSrvhg157zSYvx/1nmgn2NqdT6k2Z7zSH9w==}
    engines: {node: '>=16 || 14 >=14.17'}

  minimatch@9.0.5:
    resolution: {integrity: sha512-G6T0ZX48xgozx7587koeX9Ys2NYy6Gmv//P89sEte9V9whIapMNF4idKxnW2QtCcLiTWlb/wfCabAtAFWhhBow==}
    engines: {node: '>=16 || 14 >=14.17'}

  minimist@1.2.8:
    resolution: {integrity: sha512-2yyAR8qBkN3YuheJanUpWC5U3bb5osDywNB8RzDVlDwDHbocAJveqqj1u8+SVD7jkWT4yvsHCpWqqWqAxb0zCA==}

  minipass@7.1.2:
    resolution: {integrity: sha512-qOOzS1cBTWYF4BH8fVePDBOO9iptMnGUEZwNc/cMWnTV2nVLZ7VoNWEPHkYczZA0pdoA7dl6e7FL659nX9S2aw==}
    engines: {node: '>=16 || 14 >=14.17'}

  mitt@3.0.1:
    resolution: {integrity: sha512-vKivATfr97l2/QBCYAkXYDbrIWPM2IIKEl7YPhjCvKlG3kE2gm+uBo6nEXK3M5/Ffh/FLpKExzOQ3JJoJGFKBw==}

  mlly@1.7.4:
    resolution: {integrity: sha512-qmdSIPC4bDJXgZTCR7XosJiNKySV7O215tsPtDN9iEO/7q/76b/ijtgRu/+epFXSJhijtTCCGp3DWS549P3xKw==}

  mrmime@2.0.1:
    resolution: {integrity: sha512-Y3wQdFg2Va6etvQ5I82yUhGdsKrcYox6p7FfL1LbK2J4V01F9TGlepTIhnK24t7koZibmg82KGglhA1XK5IsLQ==}
    engines: {node: '>=10'}

  ms@2.0.0:
    resolution: {integrity: sha512-Tpp60P6IUJDTuOq/5Z8cdskzJujfwqfOTkrwIwj7IRISpnkJnT6SyJ4PCPnGMoFjC9ddhal5KVIYtAt97ix05A==}

  ms@2.1.3:
    resolution: {integrity: sha512-6FlzubTLZG3J2a/NVCAleEhjzq5oxgHyaCU9yYXvcLsvoVaHJq/s5xXI6/XXP6tz7R9xAOtHnSO/tXtF3WRTlA==}

  muggle-string@0.4.1:
    resolution: {integrity: sha512-VNTrAak/KhO2i8dqqnqnAHOa3cYBwXEZe9h+D5h/1ZqFSTEFHdM65lR7RoIqq3tBBYavsOXV84NoHXZ0AkPyqQ==}

  mute-stream@1.0.0:
    resolution: {integrity: sha512-avsJQhyd+680gKXyG/sQc0nXaC6rBkPOfyHYcFb9+hdkqQkR9bdnkJ0AMZhke0oesPqIO+mFFJ+IdBc7mst4IA==}
    engines: {node: ^14.17.0 || ^16.13.0 || >=18.0.0}

  nanoid@3.3.11:
    resolution: {integrity: sha512-N8SpfPUnUp1bK+PMYW8qSWdl9U+wwNWI4QKxOYDy9JAro3WMX7p2OeVRF9v+347pnakNevPmiHhNmZ2HbFA76w==}
    engines: {node: ^10 || ^12 || ^13.7 || ^14 || >=15.0.1}
    hasBin: true

  natural-compare@1.4.0:
    resolution: {integrity: sha512-OWND8ei3VtNC9h7V60qff3SVobHr996CTwgxubgyQYEpg290h9J0buyECNNJexkFm5sOajh5G116RYA1c8ZMSw==}

  negotiator@0.6.3:
    resolution: {integrity: sha512-+EUsqGPLsM+j/zdChZjsnX51g4XrHFOIXwfnCVPGlQk/k5giakcKsuxCObBRu6DSm9opw/O6slWbJdghQM4bBg==}
    engines: {node: '>= 0.6'}

  negotiator@0.6.4:
    resolution: {integrity: sha512-myRT3DiWPHqho5PrJaIRyaMv2kgYf0mUVgBNOYMuCH5Ki1yEiQaf/ZJuQ62nvpc44wL5WDbTX7yGJi1Neevw8w==}
    engines: {node: '>= 0.6'}

  no-case@3.0.4:
    resolution: {integrity: sha512-fgAN3jGAh+RoxUGZHTSOLJIqUc2wmoBwGR4tbpNAKmmovFoWq0OdRkb0VkldReO2a2iBT/OEulG9XSUc10r3zg==}

  node-forge@1.3.1:
    resolution: {integrity: sha512-dPEtOeMvF9VMcYV/1Wb8CPoVAXtp6MKMlcbAt4ddqmGqUJ6fQZFXkNZNkNlfevtNkGtaSoXf/vNNNSvgrdXwtA==}
    engines: {node: '>= 6.13.0'}

  node-releases@2.0.19:
    resolution: {integrity: sha512-xxOWJsBKtzAq7DY0J+DTzuz58K8e7sJbdgwkbMWQe8UYB6ekmsQ45q0M/tJDsGaZmbC+l7n57UV8Hl5tHxO9uw==}

  nopt@7.2.1:
    resolution: {integrity: sha512-taM24ViiimT/XntxbPyJQzCG+p4EKOpgD3mxFwW38mGjVUrfERQOeY4EDHjdnptttfHuHQXFx+lTP08Q+mLa/w==}
    engines: {node: ^14.17.0 || ^16.13.0 || >=18.0.0}
    hasBin: true

  normalize-path@3.0.0:
    resolution: {integrity: sha512-6eZs5Ls3WtCisHWp9S2GUy8dqkpGi4BVSz3GaqiE6ezub0512ESztXUwUB6C6IKbQkY2Pnb/mD4WYojCRwcwLA==}
    engines: {node: '>=0.10.0'}

  normalize-range@0.1.2:
    resolution: {integrity: sha512-bdok/XvKII3nUpklnV6P2hxtMNrCboOjAcyBuQnWEhO665FwrSNRxU+AqpsyvO6LgGYPspN+lu5CLtw4jPRKNA==}
    engines: {node: '>=0.10.0'}

  npm-run-path@6.0.0:
    resolution: {integrity: sha512-9qny7Z9DsQU8Ou39ERsPU4OZQlSTP47ShQzuKZ6PRXpYLtIFgl/DEBYEXKlvcEa+9tHVcK8CF81Y2V72qaZhWA==}
    engines: {node: '>=18'}

  nth-check@2.1.1:
    resolution: {integrity: sha512-lqjrjmaOoAnWfMmBPL+XNnynZh2+swxiX3WUE0s4yEHI6m+AwrK2UZOimIRl3X/4QctVqS8AiZjFqyOGrMXb/w==}

  nwsapi@2.2.20:
    resolution: {integrity: sha512-/ieB+mDe4MrrKMT8z+mQL8klXydZWGR5Dowt4RAGKbJ3kIGEx3X4ljUo+6V73IXtUPWgfOlU5B9MlGxFO5T+cA==}

  object-assign@4.1.1:
    resolution: {integrity: sha512-rJgTQnkUnH1sFw8yT6VSU3zD3sWmu6sZhIseY8VX+GRu3P6F7Fu+JNDoXfklElbLJSnc3FUQHVe4cU5hj+BcUg==}
    engines: {node: '>=0.10.0'}

  object-inspect@1.13.4:
    resolution: {integrity: sha512-W67iLl4J2EXEGTbfeHCffrjDfitvLANg0UlX3wFUUSTx92KXRFegMHUVgSqE+wvhAbi4WqjGg9czysTV2Epbew==}
    engines: {node: '>= 0.4'}

  on-finished@2.4.1:
    resolution: {integrity: sha512-oVlzkg3ENAhCk2zdv7IJwd/QUD4z2RxRwpkcGY8psCVcCYZNq4wYnVWALHM+brtuJjePWiYF/ClmuDr8Ch5+kg==}
    engines: {node: '>= 0.8'}

  on-headers@1.0.2:
    resolution: {integrity: sha512-pZAE+FJLoyITytdqK0U5s+FIpjN0JP3OzFi/u8Rx+EV5/W+JTWGXG8xFzevE7AjBfDqHv/8vL8qQsIhHnqRkrA==}
    engines: {node: '>= 0.8'}

  onetime@5.1.2:
    resolution: {integrity: sha512-kbpaSSGJTWdAY5KPVeMOKXSrPtr8C8C7wodJbcsd51jRnmD+GZu8Y0VoU6Dm5Z4vWr0Ig/1NKuWRKf7j5aaYSg==}
    engines: {node: '>=6'}

  open@10.1.2:
    resolution: {integrity: sha512-cxN6aIDPz6rm8hbebcP7vrQNhvRcveZoJU72Y7vskh4oIm+BZwBECnx5nTmrlres1Qapvx27Qo1Auukpf8PKXw==}
    engines: {node: '>=18'}

  open@8.4.2:
    resolution: {integrity: sha512-7x81NCL719oNbsq/3mh+hVrAWmFuEYUqrq/Iw3kUzH8ReypT9QQ0BLoJS7/G9k6N81XjW4qHWtjWwe/9eLy1EQ==}
    engines: {node: '>=12'}

  optimism@0.18.1:
    resolution: {integrity: sha512-mLXNwWPa9dgFyDqkNi54sjDyNJ9/fTI6WGBLgnXku1vdKY/jovHfZT5r+aiVeFFLOz+foPNOm5YJ4mqgld2GBQ==}

  optionator@0.9.4:
    resolution: {integrity: sha512-6IpQ7mKUxRcZNLIObR0hz7lxsapSSIYNZJwXPGeF0mTVqGKFIXj1DQcMoT22S3ROcLyY/rz0PWaWZ9ayWmad9g==}
    engines: {node: '>= 0.8.0'}

  ora@5.4.1:
    resolution: {integrity: sha512-5b6Y85tPxZZ7QytO+BQzysW31HJku27cRIlkbAXaNx+BdcVi+LlRFmVXzeF6a7JCwJpyw5c4b+YSVImQIrBpuQ==}
    engines: {node: '>=10'}

  os-tmpdir@1.0.2:
    resolution: {integrity: sha512-D2FR03Vir7FIu45XBY20mTb+/ZSWB00sjU9jdQXt83gDrI4Ztz5Fs7/yy74g2N5SVQY4xY1qDr4rNddwYRVX0g==}
    engines: {node: '>=0.10.0'}

  p-limit@3.1.0:
    resolution: {integrity: sha512-TYOanM3wGwNGsZN2cVTYPArw454xnXj5qmWF1bEoAc4+cU/ol7GVh7odevjp1FNHduHc3KZMcFduxU5Xc6uJRQ==}
    engines: {node: '>=10'}

  p-locate@5.0.0:
    resolution: {integrity: sha512-LaNjtRWUBY++zB5nE/NwcaoMylSPk+S+ZHNB1TzdbMJMny6dynpAGt7X/tl/QYq3TIeE6nxHppbo2LGymrG5Pw==}
    engines: {node: '>=10'}

  package-json-from-dist@1.0.1:
    resolution: {integrity: sha512-UEZIS3/by4OC8vL3P2dTXRETpebLI2NiI5vIrjaD/5UtrkFX/tNbwjTSRAGC/+7CAo2pIcBaRgWmcBBHcsaCIw==}

  param-case@3.0.4:
    resolution: {integrity: sha512-RXlj7zCYokReqWpOPH9oYivUzLYZ5vAPIfEmCTNViosC78F8F0H9y7T7gG2M39ymgutxF5gcFEsyZQSph9Bp3A==}

  parent-module@1.0.1:
    resolution: {integrity: sha512-GQ2EWRpQV8/o+Aw8YqtfZZPfNRWZYkbidE9k5rpl/hC3vtHHBfGm2Ifi6qWV+coDGkrUKZAxE3Lot5kcsRlh+g==}
    engines: {node: '>=6'}

  parse5@7.3.0:
    resolution: {integrity: sha512-IInvU7fabl34qmi9gY8XOVxhYyMyuH2xUNpb2q8/Y+7552KlejkRvqvD19nMoUW/uQGGbqNpA6Tufu5FL5BZgw==}

  parseurl@1.3.3:
    resolution: {integrity: sha512-CiyeOxFT/JZyN5m0z9PfXw4SCBJ6Sygz1Dpl0wqjlhDEGGBP1GnsUVEL0p63hoG1fcj3fHynXi9NYO4nWOL+qQ==}
    engines: {node: '>= 0.8'}

  pascal-case@3.1.2:
    resolution: {integrity: sha512-uWlGT3YSnK9x3BQJaOdcZwrnV6hPpd8jFH1/ucpiLRPh/2zCVJKS19E4GvYHvaCcACn3foXZ0cLB9Wrx1KGe5g==}

  path-browserify@1.0.1:
    resolution: {integrity: sha512-b7uo2UCUOYZcnF/3ID0lulOJi/bafxa1xPe7ZPsammBSpjSWQkjNxlt635YGS2MiR9GjvuXCtz2emr3jbsz98g==}

  path-exists@4.0.0:
    resolution: {integrity: sha512-ak9Qy5Q7jYb2Wwcey5Fpvg2KoAc/ZIhLSLOSBmRmygPsGwkVVt0fZa0qrtMz+m6tJTAHfZQ8FnmB4MG4LWy7/w==}
    engines: {node: '>=8'}

  path-key@3.1.1:
    resolution: {integrity: sha512-ojmeN0qd+y0jszEtoY48r0Peq5dwMEkIlCOu6Q5f41lfkswXuKtYrhgoTpLnyIcHm24Uhqx+5Tqm2InSwLhE6Q==}
    engines: {node: '>=8'}

  path-key@4.0.0:
    resolution: {integrity: sha512-haREypq7xkM7ErfgIyA0z+Bj4AGKlMSdlQE2jvJo6huWD1EdkKYV+G/T4nq0YEF2vgTT8kqMFKo1uHn950r4SQ==}
    engines: {node: '>=12'}

  path-scurry@1.11.1:
    resolution: {integrity: sha512-Xa4Nw17FS9ApQFJ9umLiJS4orGjm7ZzwUrwamcGQuHSzDyth9boKDaycYdDcZDuqYATXw4HFXgaqWTctW/v1HA==}
    engines: {node: '>=16 || 14 >=14.18'}

  path-to-regexp@0.1.12:
    resolution: {integrity: sha512-RA1GjUVMnvYFxuqovrEqZoxxW5NUZqbwKtYz/Tt7nXerk0LbLblQmrsgdeOxV5SFHf0UDggjS/bSeOZwt1pmEQ==}

  pathe@2.0.3:
    resolution: {integrity: sha512-WUjGcAqP1gQacoQe+OBJsFA7Ld4DyXuUIjZ5cc75cLHvJ7dtNsTugphxIADwspS+AraAUePCKrSVtPLFj/F88w==}

  pathval@2.0.0:
    resolution: {integrity: sha512-vE7JKRyES09KiunauX7nd2Q9/L7lhok4smP9RZTDeD4MVs72Dp2qNFVz39Nz5a0FVEW0BJR6C0DYrq6unoziZA==}
    engines: {node: '>= 14.16'}

<<<<<<< HEAD
  perfect-debounce@1.0.0:
    resolution: {integrity: sha512-xCy9V055GLEqoFaHoC1SoLIaLmWctgCUaBaWxDZ7/Zx4CTyX7cJQLJOok/orfjZAh9kEYpjJa4d0KcJmCbctZA==}

=======
>>>>>>> 331512f7
  picocolors@1.1.1:
    resolution: {integrity: sha512-xceH2snhtb5M9liqDsmEw56le376mTZkEX/jEb/RxNFyegNul7eNslCXP9FDj/Lcu0X8KEyMceP2ntpaHrDEVA==}

  picomatch@2.3.1:
    resolution: {integrity: sha512-JU3teHTNjmE2VCGFzuY8EXzCDVwEqB2a8fsIvwaStHhAWJEeVd1o1QD80CU6+ZdEXXSLbSsuLwJjkCBWqRQUVA==}
    engines: {node: '>=8.6'}

  picomatch@4.0.2:
    resolution: {integrity: sha512-M7BAV6Rlcy5u+m6oPhAPFgJTzAioX/6B0DxyvDlo9l8+T3nLKbrczg2WLUyzd45L8RqfUMyGPzekbMvX2Ldkwg==}
    engines: {node: '>=12'}

  pinia@3.0.3:
    resolution: {integrity: sha512-ttXO/InUULUXkMHpTdp9Fj4hLpD/2AoJdmAbAeW2yu1iy1k+pkFekQXw5VpC0/5p51IOR/jDaDRfRWRnMMsGOA==}
    peerDependencies:
      typescript: '>=4.4.4'
      vue: ^2.7.0 || ^3.5.11
    peerDependenciesMeta:
      typescript:
        optional: true

  pkg-types@1.3.1:
    resolution: {integrity: sha512-/Jm5M4RvtBFVkKWRu2BLUTNP8/M2a+UwuAX+ae4770q1qVGtfjG+WTCupoZixokjmHiry8uI+dlY8KXYV5HVVQ==}

  postcss-selector-parser@6.1.2:
    resolution: {integrity: sha512-Q8qQfPiZ+THO/3ZrOrO0cJJKfpYCagtMUkXbnEfmgUjwXg6z/WBeOyS9APBBPCTSiDV+s4SwQGu8yFsiMRIudg==}
    engines: {node: '>=4'}

  postcss-value-parser@4.2.0:
    resolution: {integrity: sha512-1NNCs6uurfkVbeXG4S8JFT9t19m45ICnif8zWLd5oPSZ50QnwMfK+H3jv408d4jw/7Bttv5axS5IiHoLaVNHeQ==}

  postcss@8.5.6:
    resolution: {integrity: sha512-3Ybi1tAuwAP9s0r1UQ2J4n5Y0G05bJkpUIO0/bI9MhwmD70S5aTWbXGBwxHrelT+XM1k6dM0pk+SwNkpTRN7Pg==}
    engines: {node: ^10 || ^12 || >=14}

  prelude-ls@1.2.1:
    resolution: {integrity: sha512-vkcDPrRZo1QZLbn5RLGPpg/WmIQ65qoWWhcGKf/b5eplkkarX0m9z8ppCat4mlOqUsWpyNuYgO3VRyrYHSzX5g==}
    engines: {node: '>= 0.8.0'}

  prettier-linter-helpers@1.0.0:
    resolution: {integrity: sha512-GbK2cP9nraSSUF9N2XwUwqfzlAFlMNYYl+ShE/V+H8a9uNl/oUqB1w2EL54Jh0OlyRSd8RfWYJ3coVS4TROP2w==}
    engines: {node: '>=6.0.0'}

  prettier@3.5.3:
    resolution: {integrity: sha512-QQtaxnoDJeAkDvDKWCLiwIXkTgRhwYDEQCghU9Z6q03iyek/rxRh/2lC3HB7P8sWT2xC/y5JDctPLBIGzHKbhw==}
    engines: {node: '>=14'}
    hasBin: true

  process-nextick-args@2.0.1:
    resolution: {integrity: sha512-3ouUOpQhtgrbOa17J7+uxOTpITYWaGP7/AhoR3+A+/1e9skrzelGi/dXzEYyvbxubEF6Wn2ypscTKiKJFFn1ag==}

  process@0.11.10:
    resolution: {integrity: sha512-cdGef/drWFoydD1JsMzuFf8100nZl+GT+yacc2bEced5f9Rjk4z+WtFUTBu9PhOi9j/jfmBPu0mMEY4wIdAF8A==}
    engines: {node: '>= 0.6.0'}

<<<<<<< HEAD
  prop-types@15.8.1:
    resolution: {integrity: sha512-oj87CgZICdulUohogVAR7AjlC0327U4el4L6eAvOqCeudMDVU0NThNaV+b9Df4dXgSP1gXMTnPdhfe/2qDH5cg==}

=======
>>>>>>> 331512f7
  proto-list@1.2.4:
    resolution: {integrity: sha512-vtK/94akxsTMhe0/cbfpR+syPuszcuwhqVjJq26CuNDgFGj682oRBXOP5MJpv2r7JtE8MsiepGIqvvOTBwn2vA==}

  proxy-addr@2.0.7:
    resolution: {integrity: sha512-llQsMLSUDUPT44jdrU/O37qlnifitDP+ZwrmmZcoSKyLKvtZxpyV0n2/bD/N4tBAAZ/gJEdZU7KMraoK1+XYAg==}
    engines: {node: '>= 0.10'}

  proxy-from-env@1.1.0:
    resolution: {integrity: sha512-D+zkORCbA9f1tdWRK0RaCR3GPv50cMxcrz4X8k5LTSUD1Dkw47mKJEZQNunItRTkWwgtaUSo1RVFRIG9ZXiFYg==}

  punycode@2.3.1:
    resolution: {integrity: sha512-vYt7UD1U9Wg6138shLtLOvdAu+8DsC/ilFtEVHcH+wydcSpNE20AfSOduf6MkRFahL5FY7X1oU7nKVZFtfq8Fg==}
    engines: {node: '>=6'}

  qs@6.13.0:
    resolution: {integrity: sha512-+38qI9SOr8tfZ4QmJNplMUxqjbe7LKvvZgWdExBOmd+egZTtjLB67Gu0HRX3u/XOq7UU2Nx6nsjvS16Z9uwfpg==}
    engines: {node: '>=0.6'}

  quasar@2.18.1:
    resolution: {integrity: sha512-db/P64Mzpt1uXJ0MapaG+IYJQ9hHDb5KtTCoszwC78DR7sA+Uoj7nBW2EytwYykIExEmqavOvKrdasTvqhkgEg==}
    engines: {node: '>= 10.18.1', npm: '>= 6.13.4', yarn: '>= 1.21.1'}

  queue-microtask@1.2.3:
    resolution: {integrity: sha512-NuaNSa6flKT5JaSYQzJok04JzTL1CA6aGhv5rfLW3PgqA+M2ChpZQnAC8h8i4ZFkBS8X5RqkDBHA7r4hej3K9A==}

  randombytes@2.1.0:
    resolution: {integrity: sha512-vYl3iOX+4CKUWuxGi9Ukhie6fsqXqS9FE2Zaic4tNFD2N2QQaXOMFbuKK4QmDHC0JO6B1Zp41J0LpT0oR68amQ==}

  range-parser@1.2.1:
    resolution: {integrity: sha512-Hrgsx+orqoygnmhFbKaHE6c296J+HTAQXoxEF6gNupROmmGJRoyzfG3ccAveqCBrwr/2yxQ5BVd/GTl5agOwSg==}
    engines: {node: '>= 0.6'}

  raw-body@2.5.2:
    resolution: {integrity: sha512-8zGqypfENjCIqGhgXToC8aB2r7YrBX+AQAfIPs/Mlk+BtPTztOvTS01NRW/3Eh60J+a48lt8qsCzirQ6loCVfA==}
    engines: {node: '>= 0.8'}

  react-is@16.13.1:
    resolution: {integrity: sha512-24e6ynE2H+OKt4kqsOvNd8kBpV65zoxbA4BVsEOB3ARVWQki/DHzaUoC5KuON/BiccDaCCTZBuOcfZs70kR8bQ==}

  readable-stream@2.3.8:
    resolution: {integrity: sha512-8p0AUk4XODgIewSi0l8Epjs+EVnWiK7NoDIEGU0HhE7+ZyY8D1IMY7odu5lRrFXGg71L15KG8QrPmum45RTtdA==}

  readable-stream@3.6.2:
    resolution: {integrity: sha512-9u/sniCrY3D5WdsERHzHE4G2YCXqoG5FTHUiCC4SIbr6XcLZBY05ya9EKjYek9O5xOAwjGq+1JdGBAS7Q9ScoA==}
    engines: {node: '>= 6'}

  readable-stream@4.7.0:
    resolution: {integrity: sha512-oIGGmcpTLwPga8Bn6/Z75SVaH1z5dUut2ibSyAMVhmUggWpmDn2dapB0n7f8nwaSiRtepAsfJyfXIO5DCVAODg==}
    engines: {node: ^12.22.0 || ^14.17.0 || >=16.0.0}

  readdir-glob@1.1.3:
    resolution: {integrity: sha512-v05I2k7xN8zXvPD9N+z/uhXPaj0sUFCe2rcWZIpBsqxfP7xXFQ0tipAd/wjj1YxWyWtUS5IDJpOG82JKt2EAVA==}

  readdirp@3.6.0:
    resolution: {integrity: sha512-hOS089on8RduqdbhvQ5Z37A0ESjsqz6qnRcffsMU3495FuTdqSm+7bhJ29JvIOsBDEEnan5DPu9t3To9VRlMzA==}
    engines: {node: '>=8.10.0'}

  readdirp@4.1.2:
    resolution: {integrity: sha512-GDhwkLfywWL2s6vEjyhri+eXmfH6j1L7JE27WhqLeYzoh/A3DBaYGEj2H/HFZCn/kMfim73FXxEJTw06WtxQwg==}
    engines: {node: '>= 14.18.0'}

  rehackt@0.1.0:
    resolution: {integrity: sha512-7kRDOuLHB87D/JESKxQoRwv4DzbIdwkAGQ7p6QKGdVlY1IZheUnVhlk/4UZlNUVxdAXpyxikE3URsG067ybVzw==}
    peerDependencies:
      '@types/react': '*'
      react: '*'
    peerDependenciesMeta:
      '@types/react':
        optional: true
      react:
        optional: true

  relateurl@0.2.7:
    resolution: {integrity: sha512-G08Dxvm4iDN3MLM0EsP62EDV9IuhXPR6blNz6Utcp7zyV3tr4HVNINt6MpaRWbxoOHT3Q7YN2P+jaHX8vUbgog==}
    engines: {node: '>= 0.10'}

  require-directory@2.1.1:
    resolution: {integrity: sha512-fGxEI7+wsG9xrvdjsrlmL22OMTTiHRwAMroiEeMgq8gzoLC/PQr7RsRDSTLUg/bZAZtF+TVIkHc6/4RIKrui+Q==}
    engines: {node: '>=0.10.0'}

  resolve-from@4.0.0:
    resolution: {integrity: sha512-pb/MYmXstAkysRFx8piNI1tGFNQIFA3vkE3Gq4EuA1dF6gHp/+vgZqsCGJapvy8N3Q+4o7FwvquPJcnZ7RYy4g==}
    engines: {node: '>=4'}

  restore-cursor@3.1.0:
    resolution: {integrity: sha512-l+sSefzHpj5qimhFSE5a8nufZYAM3sBSVMAPtYkmC+4EH2anSGaEMXSD0izRQbu9nfyQ9y5JrVmp7E8oZrUjvA==}
    engines: {node: '>=8'}

  reusify@1.1.0:
    resolution: {integrity: sha512-g6QUff04oZpHs0eG5p83rFLhHeV00ug/Yf9nZM6fLeUrPguBTkTQOdpAWWspMh55TZfVQDPaN3NQJfbVRAxdIw==}
    engines: {iojs: '>=1.0.0', node: '>=0.10.0'}

  rfdc@1.4.1:
    resolution: {integrity: sha512-q1b3N5QkRUWUl7iyylaaj3kOpIT0N2i9MqIEQXP73GVsN9cw3fdx8X63cEmWhJGi2PPCF23Ijp7ktmd39rawIA==}

  rollup-plugin-visualizer@5.14.0:
    resolution: {integrity: sha512-VlDXneTDaKsHIw8yzJAFWtrzguoJ/LnQ+lMpoVfYJ3jJF4Ihe5oYLAqLklIK/35lgUY+1yEzCkHyZ1j4A5w5fA==}
    engines: {node: '>=18'}
    hasBin: true
    peerDependencies:
      rolldown: 1.x
      rollup: 2.x || 3.x || 4.x
    peerDependenciesMeta:
      rolldown:
        optional: true
      rollup:
        optional: true

  rollup@4.43.0:
    resolution: {integrity: sha512-wdN2Kd3Twh8MAEOEJZsuxuLKCsBEo4PVNLK6tQWAn10VhsVewQLzcucMgLolRlhFybGxfclbPeEYBaP6RvUFGg==}
    engines: {node: '>=18.0.0', npm: '>=8.0.0'}
    hasBin: true

  rrweb-cssom@0.8.0:
    resolution: {integrity: sha512-guoltQEx+9aMf2gDZ0s62EcV8lsXR+0w8915TC3ITdn2YueuNjdAYh/levpU9nFaoChh9RUS5ZdQMrKfVEN9tw==}

  run-applescript@7.0.0:
    resolution: {integrity: sha512-9by4Ij99JUr/MCFBUkDKLWK3G9HVXmabKz9U5MlIAIuvuzkiOicRYs8XJLxX+xahD+mLiiCYDqF9dKAgtzKP1A==}
    engines: {node: '>=18'}

  run-async@3.0.0:
    resolution: {integrity: sha512-540WwVDOMxA6dN6We19EcT9sc3hkXPw5mzRNGM3FkdN/vtE9NFvj5lFAPNwUDmJjXidm3v7TC1cTE7t17Ulm1Q==}
    engines: {node: '>=0.12.0'}

  run-parallel@1.2.0:
    resolution: {integrity: sha512-5l4VyZR86LZ/lDxZTR6jqL8AFE2S0IFLMP26AbjsLVADxHdhB/c0GUsH+y39UfCi3dzz8OlQuPmnaJOMoDHQBA==}

  rxjs@7.8.2:
    resolution: {integrity: sha512-dhKf903U/PQZY6boNNtAGdWbG85WAbjT/1xYoZIC7FAY0yWapOBQVsVrDl58W86//e1VpMNBtRV4MaXfdMySFA==}

  safe-buffer@5.1.2:
    resolution: {integrity: sha512-Gd2UZBJDkXlY7GbJxfsE8/nvKkUEU1G38c1siN6QP6a9PT9MmHB8GnpscSmMJSoF8LOIrt8ud/wPtojys4G6+g==}

  safe-buffer@5.2.1:
    resolution: {integrity: sha512-rp3So07KcdmmKbGvgaNxQSJr7bGVSVk5S9Eq1F+ppbRo70+YeaDxkw5Dd8NPN+GD6bjnYm2VuPuCXmpuYvmCXQ==}

  safer-buffer@2.1.2:
    resolution: {integrity: sha512-YZo3K82SD7Riyi0E1EQPojLz7kpepnSQI9IyPbHHg1XXXevb5dJI7tpyN2ADxGcQbHG7vcyRHk0cbwqcQriUtg==}

  sass-embedded-android-arm64@1.89.2:
    resolution: {integrity: sha512-+pq7a7AUpItNyPu61sRlP6G2A8pSPpyazASb+8AK2pVlFayCSPAEgpwpCE9A2/Xj86xJZeMizzKUHxM2CBCUxA==}
    engines: {node: '>=14.0.0'}
    cpu: [arm64]
    os: [android]

  sass-embedded-android-arm@1.89.2:
    resolution: {integrity: sha512-oHAPTboBHRZlDBhyRB6dvDKh4KvFs+DZibDHXbkSI6dBZxMTT+Yb2ivocHnctVGucKTLQeT7+OM5DjWHyynL/A==}
    engines: {node: '>=14.0.0'}
    cpu: [arm]
    os: [android]

  sass-embedded-android-riscv64@1.89.2:
    resolution: {integrity: sha512-HfJJWp/S6XSYvlGAqNdakeEMPOdhBkj2s2lN6SHnON54rahKem+z9pUbCriUJfM65Z90lakdGuOfidY61R9TYg==}
    engines: {node: '>=14.0.0'}
    cpu: [riscv64]
    os: [android]

  sass-embedded-android-x64@1.89.2:
    resolution: {integrity: sha512-BGPzq53VH5z5HN8de6jfMqJjnRe1E6sfnCWFd4pK+CAiuM7iw5Fx6BQZu3ikfI1l2GY0y6pRXzsVLdp/j4EKEA==}
    engines: {node: '>=14.0.0'}
    cpu: [x64]
    os: [android]

  sass-embedded-darwin-arm64@1.89.2:
    resolution: {integrity: sha512-UCm3RL/tzMpG7DsubARsvGUNXC5pgfQvP+RRFJo9XPIi6elopY5B6H4m9dRYDpHA+scjVthdiDwkPYr9+S/KGw==}
    engines: {node: '>=14.0.0'}
    cpu: [arm64]
    os: [darwin]

  sass-embedded-darwin-x64@1.89.2:
    resolution: {integrity: sha512-D9WxtDY5VYtMApXRuhQK9VkPHB8R79NIIR6xxVlN2MIdEid/TZWi1MHNweieETXhWGrKhRKglwnHxxyKdJYMnA==}
    engines: {node: '>=14.0.0'}
    cpu: [x64]
    os: [darwin]

  sass-embedded-linux-arm64@1.89.2:
    resolution: {integrity: sha512-2N4WW5LLsbtrWUJ7iTpjvhajGIbmDR18ZzYRywHdMLpfdPApuHPMDF5CYzHbS+LLx2UAx7CFKBnj5LLjY6eFgQ==}
    engines: {node: '>=14.0.0'}
    cpu: [arm64]
    os: [linux]

  sass-embedded-linux-arm@1.89.2:
    resolution: {integrity: sha512-leP0t5U4r95dc90o8TCWfxNXwMAsQhpWxTkdtySDpngoqtTy3miMd7EYNYd1znI0FN1CBaUvbdCMbnbPwygDlA==}
    engines: {node: '>=14.0.0'}
    cpu: [arm]
    os: [linux]

  sass-embedded-linux-musl-arm64@1.89.2:
    resolution: {integrity: sha512-nTyuaBX6U1A/cG7WJh0pKD1gY8hbg1m2SnzsyoFG+exQ0lBX/lwTLHq3nyhF+0atv7YYhYKbmfz+sjPP8CZ9lw==}
    engines: {node: '>=14.0.0'}
    cpu: [arm64]
    os: [linux]

  sass-embedded-linux-musl-arm@1.89.2:
    resolution: {integrity: sha512-Z6gG2FiVEEdxYHRi2sS5VIYBmp17351bWtOCUZ/thBM66+e70yiN6Eyqjz80DjL8haRUegNQgy9ZJqsLAAmr9g==}
    engines: {node: '>=14.0.0'}
    cpu: [arm]
    os: [linux]

  sass-embedded-linux-musl-riscv64@1.89.2:
    resolution: {integrity: sha512-N6oul+qALO0SwGY8JW7H/Vs0oZIMrRMBM4GqX3AjM/6y8JsJRxkAwnfd0fDyK+aICMFarDqQonQNIx99gdTZqw==}
    engines: {node: '>=14.0.0'}
    cpu: [riscv64]
    os: [linux]

  sass-embedded-linux-musl-x64@1.89.2:
    resolution: {integrity: sha512-K+FmWcdj/uyP8GiG9foxOCPfb5OAZG0uSVq80DKgVSC0U44AdGjvAvVZkrgFEcZ6cCqlNC2JfYmslB5iqdL7tg==}
    engines: {node: '>=14.0.0'}
    cpu: [x64]
    os: [linux]

  sass-embedded-linux-riscv64@1.89.2:
    resolution: {integrity: sha512-g9nTbnD/3yhOaskeqeBQETbtfDQWRgsjHok6bn7DdAuwBsyrR3JlSFyqKc46pn9Xxd9SQQZU8AzM4IR+sY0A0w==}
    engines: {node: '>=14.0.0'}
    cpu: [riscv64]
    os: [linux]

  sass-embedded-linux-x64@1.89.2:
    resolution: {integrity: sha512-Ax7dKvzncyQzIl4r7012KCMBvJzOz4uwSNoyoM5IV6y5I1f5hEwI25+U4WfuTqdkv42taCMgpjZbh9ERr6JVMQ==}
    engines: {node: '>=14.0.0'}
    cpu: [x64]
    os: [linux]

  sass-embedded-win32-arm64@1.89.2:
    resolution: {integrity: sha512-j96iJni50ZUsfD6tRxDQE2QSYQ2WrfHxeiyAXf41Kw0V4w5KYR/Sf6rCZQLMTUOHnD16qTMVpQi20LQSqf4WGg==}
    engines: {node: '>=14.0.0'}
    cpu: [arm64]
    os: [win32]

  sass-embedded-win32-x64@1.89.2:
    resolution: {integrity: sha512-cS2j5ljdkQsb4PaORiClaVYynE9OAPZG/XjbOMxpQmjRIf7UroY4PEIH+Waf+y47PfXFX9SyxhYuw2NIKGbEng==}
    engines: {node: '>=14.0.0'}
    cpu: [x64]
    os: [win32]

  sass-embedded@1.89.2:
    resolution: {integrity: sha512-Ack2K8rc57kCFcYlf3HXpZEJFNUX8xd8DILldksREmYXQkRHI879yy8q4mRDJgrojkySMZqmmmW1NxrFxMsYaA==}
    engines: {node: '>=16.0.0'}
    hasBin: true

  sax@1.1.4:
    resolution: {integrity: sha512-5f3k2PbGGp+YtKJjOItpg3P99IMD84E4HOvcfleTb5joCHNXYLsR9yWFPOYGgaeMPDubQILTCMdsFb2OMeOjtg==}

  saxes@6.0.0:
    resolution: {integrity: sha512-xAg7SOnEhrm5zI3puOOKyy1OMcMlIJZYNJY7xLBwSze0UjhPLnWfj2GF2EpT0jmzaJKIWKHLsaSSajf35bcYnA==}
    engines: {node: '>=v12.22.7'}

  selfsigned@2.4.1:
    resolution: {integrity: sha512-th5B4L2U+eGLq1TVh7zNRGBapioSORUeymIydxgFpwww9d2qyKvtuPU2jJuHvYAwwqi2Y596QBL3eEqcPEYL8Q==}
    engines: {node: '>=10'}

  semver@7.7.2:
    resolution: {integrity: sha512-RF0Fw+rO5AMf9MAyaRXI4AV0Ulj5lMHqVxxdSgiVbixSCXoEmmX/jk0CuJw4+3SqroYO9VoUh+HcuJivvtJemA==}
    engines: {node: '>=10'}
    hasBin: true

  send@0.19.0:
    resolution: {integrity: sha512-dW41u5VfLXu8SJh5bwRmyYUbAoSB3c9uQh6L8h/KtsFREPWpbX1lrljJo186Jc4nmci/sGUZ9a0a0J2zgfq2hw==}
    engines: {node: '>= 0.8.0'}

  serialize-javascript@6.0.2:
    resolution: {integrity: sha512-Saa1xPByTTq2gdeFZYLLo+RFE35NHZkAbqZeWNd3BpzppeVisAqpDjcp8dyf6uIvEqJRd46jemmyA4iFIeVk8g==}

  serve-static@1.16.2:
    resolution: {integrity: sha512-VqpjJZKadQB/PEbEwvFdO43Ax5dFBZ2UECszz8bQ7pi7wt//PWe1P6MN7eCnjsatYtBT6EuiClbjSWP2WrIoTw==}
    engines: {node: '>= 0.8.0'}

  setprototypeof@1.2.0:
    resolution: {integrity: sha512-E5LDX7Wrp85Kil5bhZv46j8jOeboKq5JMmYM3gVGdGH8xFpPWXUMsNrlODCrkoxMEeNi/XZIwuRvY4XNwYMJpw==}

  shallow-clone@3.0.1:
    resolution: {integrity: sha512-/6KqX+GVUdqPuPPd2LxDDxzX6CAbjJehAAOKlNpqqUpAqPM6HeL8f+o3a+JsyGjn2lv0WY8UsTgUJjU9Ok55NA==}
    engines: {node: '>=8'}

  shebang-command@2.0.0:
    resolution: {integrity: sha512-kHxr2zZpYtdmrN1qDjrrX/Z1rR1kG8Dx+gkpK1G4eXmvXswmcE1hTWBWYUzlraYw1/yZp6YuDY77YtvbN0dmDA==}
    engines: {node: '>=8'}

  shebang-regex@3.0.0:
    resolution: {integrity: sha512-7++dFhtcx3353uBaq8DDR4NuxBetBzC7ZQOhmTQInHEd6bSrXdiEyzCvG07Z44UYdLShWUyXt5M/yhz8ekcb1A==}
    engines: {node: '>=8'}

  side-channel-list@1.0.0:
    resolution: {integrity: sha512-FCLHtRD/gnpCiCHEiJLOwdmFP+wzCmDEkc9y7NsYxeF4u7Btsn1ZuwgwJGxImImHicJArLP4R0yX4c2KCrMrTA==}
    engines: {node: '>= 0.4'}

  side-channel-map@1.0.1:
    resolution: {integrity: sha512-VCjCNfgMsby3tTdo02nbjtM/ewra6jPHmpThenkTYh8pG9ucZ/1P8So4u4FGBek/BjpOVsDCMoLA/iuBKIFXRA==}
    engines: {node: '>= 0.4'}

  side-channel-weakmap@1.0.2:
    resolution: {integrity: sha512-WPS/HvHQTYnHisLo9McqBHOJk2FkHO/tlpvldyrnem4aeQp4hai3gythswg6p01oSoTl58rcpiFAjF2br2Ak2A==}
    engines: {node: '>= 0.4'}

  side-channel@1.1.0:
    resolution: {integrity: sha512-ZX99e6tRweoUXqR+VBrslhda51Nh5MTQwou5tnUDgbtyM0dBgmhEDtWGP/xbKn6hqfPRHujUNwz5fy/wbbhnpw==}
    engines: {node: '>= 0.4'}

  siginfo@2.0.0:
    resolution: {integrity: sha512-ybx0WO1/8bSBLEWXZvEd7gMW3Sn3JFlW3TvX1nREbDLRNQNaeNN8WK0meBwPdAaOI7TtRRRJn/Es1zhrrCHu7g==}

  signal-exit@3.0.7:
    resolution: {integrity: sha512-wnD2ZE+l+SPC/uoS0vXeE9L1+0wuaMqKlfz9AMUo38JsyLSBWSFcHR1Rri62LZc12vLr1gb3jl7iwQhgwpAbGQ==}

  signal-exit@4.1.0:
    resolution: {integrity: sha512-bzyZ1e88w9O1iNJbKnOlvYTrWPDl46O1bG0D3XInv+9tkPrxrN8jUUTiFlDkkmKWgn1M6CfIA13SuGqOa9Korw==}
    engines: {node: '>=14'}

  sirv@3.0.1:
    resolution: {integrity: sha512-FoqMu0NCGBLCcAkS1qA+XJIQTR6/JHfQXl+uGteNCQ76T91DMUjPa9xfmeqMY3z80nLSg9yQmNjK0Px6RWsH/A==}
    engines: {node: '>=18'}

  source-map-js@1.2.1:
    resolution: {integrity: sha512-UXWMKhLOwVKb728IUtQPXxfYU+usdybtUrK/8uGE8CQMvrhOpwvzDBwj0QhSL7MQc7vIsISBG8VQ8+IDQxpfQA==}
    engines: {node: '>=0.10.0'}

  source-map-support@0.5.21:
    resolution: {integrity: sha512-uBHU3L3czsIyYXKX88fdrGovxdSCoTGDRZ6SYXtSRxLZUzHg5P/66Ht6uoUlHu9EZod+inXhKo3qQgwXUT/y1w==}

  source-map@0.6.1:
    resolution: {integrity: sha512-UjgapumWlbMhkBgzT7Ykc5YXUT46F0iKu8SGXq0bcwP5dz/h0Plj6enJqjz1Zbq2l5WaqYnrVbwWOWMyF3F47g==}
    engines: {node: '>=0.10.0'}

  source-map@0.7.4:
    resolution: {integrity: sha512-l3BikUxvPOcn5E74dZiq5BGsTb5yEwhaTSzccU6t4sDOH8NWJCstKO5QT2CvtFoK6F0saL7p9xHAqHOlCPJygA==}
    engines: {node: '>= 8'}

  speakingurl@14.0.1:
    resolution: {integrity: sha512-1POYv7uv2gXoyGFpBCmpDVSNV74IfsWlDW216UPjbWufNf+bSU6GdbDsxdcxtfwb4xlI3yxzOTKClUosxARYrQ==}
    engines: {node: '>=0.10.0'}

  stack-trace@1.0.0-pre2:
    resolution: {integrity: sha512-2ztBJRek8IVofG9DBJqdy2N5kulaacX30Nz7xmkYF6ale9WBVmIy6mFBchvGX7Vx/MyjBhx+Rcxqrj+dbOnQ6A==}
    engines: {node: '>=16'}

  stackback@0.0.2:
    resolution: {integrity: sha512-1XMJE5fQo1jGH6Y/7ebnwPOBEkIEnT4QF32d5R1+VXdXveM0IBMJt8zfaxX1P3QhVwrYe+576+jkANtSS2mBbw==}

  statuses@2.0.1:
    resolution: {integrity: sha512-RwNA9Z/7PrK06rYLIzFMlaF+l73iwpzsqRIFgbMLbTcLD6cOao82TaWefPXQvB2fOC4AjuYSEndS7N/mTCbkdQ==}
    engines: {node: '>= 0.8'}

  std-env@3.9.0:
    resolution: {integrity: sha512-UGvjygr6F6tpH7o2qyqR6QYpwraIjKSdtzyBdyytFOHmPZY917kwdwLG0RbOjWOnKmnm3PeHjaoLLMie7kPLQw==}

  streamx@2.22.1:
    resolution: {integrity: sha512-znKXEBxfatz2GBNK02kRnCXjV+AA4kjZIUxeWSr3UGirZMJfTE9uiwKHobnbgxWyL/JWro8tTq+vOqAK1/qbSA==}

  string-width@4.2.3:
    resolution: {integrity: sha512-wKyQRQpjJ0sIp62ErSZdGsjMJWsap5oRNihHhu6G7JVO/9jIB6UyevL+tXuOqrng8j/cxKTWyWUwvSTriiZz/g==}
    engines: {node: '>=8'}

  string-width@5.1.2:
    resolution: {integrity: sha512-HnLOCR3vjcY8beoNLtcjZ5/nxn2afmME6lhrDrebokqMap+XbeW8n9TXpPDOqdGK5qcI3oT0GKTW6wC7EMiVqA==}
    engines: {node: '>=12'}

  string_decoder@1.1.1:
    resolution: {integrity: sha512-n/ShnvDi6FHbbVfviro+WojiFzv+s8MPMHBczVePfUpDJLwoLT0ht1l4YwBCbi8pJAveEEdnkHyPyTP/mzRfwg==}

  string_decoder@1.3.0:
    resolution: {integrity: sha512-hkRX8U1WjJFd8LsDJ2yQ/wWWxaopEsABU1XfkM8A+j0+85JAGppt16cr1Whg6KIbb4okU6Mql6BOj+uup/wKeA==}

  strip-ansi@6.0.1:
    resolution: {integrity: sha512-Y38VPSHcqkFrCpFnQ9vuSXmquuv5oXOKpGeT6aGrr3o3Gc9AlVa6JBfUSOCnbxGGZF+/0ooI7KrPuUSztUdU5A==}
    engines: {node: '>=8'}

  strip-ansi@7.1.0:
    resolution: {integrity: sha512-iq6eVVI64nQQTRYq2KtEg2d2uU7LElhTJwsH4YzIHZshxlgZms/wIc4VoDQTlG/IvVIrBKG06CrZnp0qv7hkcQ==}
    engines: {node: '>=12'}

  strip-json-comments@3.1.1:
    resolution: {integrity: sha512-6fPc+R4ihwqP6N/aIv2f1gMH8lOVtWQHoqC4yK6oSDVVocumAsfCqjkXnqiYMhmMwS/mEHLp7Vehlt3ql6lEig==}
    engines: {node: '>=8'}

  strip-literal@3.0.0:
    resolution: {integrity: sha512-TcccoMhJOM3OebGhSBEmp3UZ2SfDMZUEBdRA/9ynfLi8yYajyWX3JiXArcJt4Umh4vISpspkQIY8ZZoCqjbviA==}

<<<<<<< HEAD
  superjson@2.2.2:
    resolution: {integrity: sha512-5JRxVqC8I8NuOUjzBbvVJAKNM8qoVuH0O77h4WInc/qC2q5IreqKxYwgkga3PfA22OayK2ikceb/B26dztPl+Q==}
    engines: {node: '>=16'}

=======
>>>>>>> 331512f7
  supports-color@7.2.0:
    resolution: {integrity: sha512-qpCAvRl9stuOHveKsn7HncJRvv501qIacKzQlO/+Lwxc9+0q2wLyv4Dfvt80/DPn2pqOBsJdDiogXGR9+OvwRw==}
    engines: {node: '>=8'}

  supports-color@8.1.1:
    resolution: {integrity: sha512-MpUEN2OodtUzxvKQl72cUF7RQ5EiHsGvSsVG0ia9c5RbWGL2CI4C7EpPS8UTBIplnlzZiNuV56w+FuNxy3ty2Q==}
    engines: {node: '>=10'}

  symbol-observable@4.0.0:
    resolution: {integrity: sha512-b19dMThMV4HVFynSAM1++gBHAbk2Tc/osgLIBZMKsyqh34jb2e8Os7T6ZW/Bt3pJFdBTd2JwAnAAEQV7rSNvcQ==}
    engines: {node: '>=0.10'}

  symbol-tree@3.2.4:
    resolution: {integrity: sha512-9QNk5KwDF+Bvz+PyObkmSYjI5ksVUYtjW7AU22r2NKcfLJcXp96hkDWU3+XndOsUb+AQ9QhfzfCT2O+CNWT5Tw==}

  sync-child-process@1.0.2:
    resolution: {integrity: sha512-8lD+t2KrrScJ/7KXCSyfhT3/hRq78rC0wBFqNJXv3mZyn6hW2ypM05JmlSvtqRbeq6jqA94oHbxAr2vYsJ8vDA==}
    engines: {node: '>=16.0.0'}

  sync-message-port@1.1.3:
    resolution: {integrity: sha512-GTt8rSKje5FilG+wEdfCkOcLL7LWqpMlr2c3LRuKt/YXxcJ52aGSbGBAdI4L3aaqfrBt6y711El53ItyH1NWzg==}
    engines: {node: '>=16.0.0'}

  synckit@0.11.8:
    resolution: {integrity: sha512-+XZ+r1XGIJGeQk3VvXhT6xx/VpbHsRzsTkGgF6E5RX9TTXD0118l87puaEBZ566FhqblC6U0d4XnubznJDm30A==}
    engines: {node: ^14.18.0 || >=16.0.0}

  tar-stream@3.1.7:
    resolution: {integrity: sha512-qJj60CXt7IU1Ffyc3NJMjh6EkuCFej46zUqJ4J7pqYlThyd9bO0XBTmcOIhSzZJVWfsLks0+nle/j538YAW9RQ==}

  terser@5.42.0:
    resolution: {integrity: sha512-UYCvU9YQW2f/Vwl+P0GfhxJxbUGLwd+5QrrGgLajzWAtC/23AX0vcise32kkP7Eu0Wu9VlzzHAXkLObgjQfFlQ==}
    engines: {node: '>=10'}
    hasBin: true

  test-exclude@7.0.1:
    resolution: {integrity: sha512-pFYqmTw68LXVjeWJMST4+borgQP2AyMNbg1BpZh9LbyhUeNkeaPF9gzfPGUAnSMV3qPYdWUwDIjjCLiSDOl7vg==}
    engines: {node: '>=18'}

  text-decoder@1.2.3:
    resolution: {integrity: sha512-3/o9z3X0X0fTupwsYvR03pJ/DjWuqqrfwBgTQzdWDiQSm9KitAyz/9WqsT2JQW7KV2m+bC2ol/zqpW37NHxLaA==}

  tiny-invariant@1.3.3:
    resolution: {integrity: sha512-+FbBPE1o9QAYvviau/qC5SE3caw21q3xkvWKBtja5vgqOWIHHJ3ioaq1VPfn/Szqctz2bU/oYeKd9/z5BL+PVg==}

  tinybench@2.9.0:
    resolution: {integrity: sha512-0+DUvqWMValLmha6lr4kD8iAMK1HzV0/aKnCtWb9v9641TnP/MFb7Pc2bxoxQjTXAErryXVgUOfv2YqNllqGeg==}

  tinyexec@0.3.2:
    resolution: {integrity: sha512-KQQR9yN7R5+OSwaK0XQoj22pwHoTlgYqmUscPYoknOoWCWfj/5/ABTMRi69FrKU5ffPVh5QcFikpWJI/P1ocHA==}

  tinyglobby@0.2.14:
    resolution: {integrity: sha512-tX5e7OM1HnYr2+a2C/4V0htOcSQcoSTH9KgJnVvNm5zm/cyEWKJ7j7YutsH9CxMdtOkkLFy2AHrMci9IM8IPZQ==}
    engines: {node: '>=12.0.0'}

  tinypool@1.1.1:
    resolution: {integrity: sha512-Zba82s87IFq9A9XmjiX5uZA/ARWDrB03OHlq+Vw1fSdt0I+4/Kutwy8BP4Y/y/aORMo61FQ0vIb5j44vSo5Pkg==}
    engines: {node: ^18.0.0 || >=20.0.0}

  tinyrainbow@2.0.0:
    resolution: {integrity: sha512-op4nsTR47R6p0vMUUoYl/a+ljLFVtlfaXkLQmqfLR1qHma1h/ysYk4hEXZ880bf2CYgTskvTa/e196Vd5dDQXw==}
    engines: {node: '>=14.0.0'}

  tinyspy@4.0.3:
    resolution: {integrity: sha512-t2T/WLB2WRgZ9EpE4jgPJ9w+i66UZfDc8wHh0xrwiRNN+UwH98GIJkTeZqX9rg0i0ptwzqW+uYeIF0T4F8LR7A==}
    engines: {node: '>=14.0.0'}

<<<<<<< HEAD
  tldts-core@6.1.86:
    resolution: {integrity: sha512-Je6p7pkk+KMzMv2XXKmAE3McmolOQFdxkKw0R8EYNr7sELW46JqnNeTX8ybPiQgvg1ymCoF8LXs5fzFaZvJPTA==}

  tldts@6.1.86:
    resolution: {integrity: sha512-WMi/OQ2axVTf/ykqCQgXiIct+mSQDFdH2fkwhPwgEwvJ1kSzZRiinb0zF2Xb8u4+OqPChmyI6MEu4EezNJz+FQ==}
    hasBin: true

=======
>>>>>>> 331512f7
  tmp@0.0.33:
    resolution: {integrity: sha512-jRCJlojKnZ3addtTOjdIqoRuPEKBvNXcGYqzO6zWZX8KfKEpnGY5jfggJQ3EjKuu8D4bJRr0y+cYJFmYbImXGw==}
    engines: {node: '>=0.6.0'}

  to-regex-range@5.0.1:
    resolution: {integrity: sha512-65P7iz6X5yEr1cwcgvQxbbIw7Uk3gOy5dIdtZ4rDveLqhrdJP+Li/Hx6tyK0NEb+2GCyneCMJiGqrADCSNk8sQ==}
    engines: {node: '>=8.0'}

  toidentifier@1.0.1:
    resolution: {integrity: sha512-o5sSPKEkg/DIQNmH43V0/uerLrpzVedkUh8tGNvaeXpfpuwjKenlSox/2O/BTlZUtEe+JG7s5YhEz608PlAHRA==}
    engines: {node: '>=0.6'}

  totalist@3.0.1:
    resolution: {integrity: sha512-sf4i37nQ2LBx4m3wB74y+ubopq6W/dIzXg0FDGjsYnZHVa1Da8FH853wlL2gtUhg+xJXjfk3kUZS3BRoQeoQBQ==}
    engines: {node: '>=6'}

  tough-cookie@5.1.2:
    resolution: {integrity: sha512-FVDYdxtnj0G6Qm/DhNPSb8Ju59ULcup3tuJxkFb5K8Bv2pUXILbf0xZWU8PX8Ov19OXljbUyveOFwRMwkXzO+A==}
    engines: {node: '>=16'}

  tr46@5.1.1:
    resolution: {integrity: sha512-hdF5ZgjTqgAntKkklYw0R03MG2x/bSzTtkxmIRw/sTNV8YXsCJ1tfLAX23lhxhHJlEf3CRCOCGGWw3vI3GaSPw==}
    engines: {node: '>=18'}

  ts-api-utils@2.1.0:
    resolution: {integrity: sha512-CUgTZL1irw8u29bzrOD/nH85jqyc74D6SshFgujOIA7osm2Rz7dYH77agkx7H4FBNxDq7Cjf+IjaX/8zwFW+ZQ==}
    engines: {node: '>=18.12'}
    peerDependencies:
      typescript: '>=4.8.4'

  ts-essentials@9.4.2:
    resolution: {integrity: sha512-mB/cDhOvD7pg3YCLk2rOtejHjjdSi9in/IBYE13S+8WA5FBSraYf4V/ws55uvs0IvQ/l0wBOlXy5yBNZ9Bl8ZQ==}
    peerDependencies:
      typescript: '>=4.1.0'
    peerDependenciesMeta:
      typescript:
        optional: true

  ts-invariant@0.10.3:
    resolution: {integrity: sha512-uivwYcQaxAucv1CzRp2n/QdYPo4ILf9VXgH19zEIjFx2EJufV16P0JtJVpYHy89DItG6Kwj2oIUjrcK5au+4tQ==}
    engines: {node: '>=8'}

  tslib@2.8.1:
    resolution: {integrity: sha512-oJFu94HQb+KVduSUQL7wnpmqnfmLsOA/nAh6b6EH0wCEoK0/mPeXU6c3wKDV83MkOuHPRHtSXKKU99IBazS/2w==}

  type-check@0.4.0:
    resolution: {integrity: sha512-XleUoc9uwGXqjWwXaUTZAmzMcFZ5858QA2vvx1Ur5xIcixXIP+8LnFDgRplU30us6teqdlskFfu+ae4K79Ooew==}
    engines: {node: '>= 0.8.0'}

  type-fest@0.20.2:
    resolution: {integrity: sha512-Ne+eE4r0/iWnpAxD852z3A+N0Bt5RN//NjJwRd2VFHEmrywxf5vsZlh4R6lixl6B+wz/8d+maTSAkN1FIkI3LQ==}
    engines: {node: '>=10'}

  type-fest@0.21.3:
    resolution: {integrity: sha512-t0rzBq87m3fVcduHDUFhKmyyX+9eo6WQjZvf51Ea/M0Q7+T374Jp1aUiyUl0GKxp8M/OETVHSDvmkyPgvX+X2w==}
    engines: {node: '>=10'}

  type-fest@4.41.0:
    resolution: {integrity: sha512-TeTSQ6H5YHvpqVwBRcnLDCBnDOHWYu7IvGbHT6N8AOymcr9PJGjc1GTtiWZTYg0NCgYwvnYWEkVChQAr9bjfwA==}
    engines: {node: '>=16'}

  type-is@1.6.18:
    resolution: {integrity: sha512-TkRKr9sUTxEH8MdfuCSP7VizJyzRNMjj2J2do2Jr3Kym598JVdEksuzPQCnlFPW4ky9Q+iA+ma9BGm06XQBy8g==}
    engines: {node: '>= 0.6'}

  typescript-eslint@8.34.1:
    resolution: {integrity: sha512-XjS+b6Vg9oT1BaIUfkW3M3LvqZE++rbzAMEHuccCfO/YkP43ha6w3jTEMilQxMF92nVOYCcdjv1ZUhAa1D/0ow==}
    engines: {node: ^18.18.0 || ^20.9.0 || >=21.1.0}
    peerDependencies:
      eslint: ^8.57.0 || ^9.0.0
      typescript: '>=4.8.4 <5.9.0'

  typescript@5.5.4:
    resolution: {integrity: sha512-Mtq29sKDAEYP7aljRgtPOpTvOfbwRWlS6dPRzwjdE+C0R4brX/GUyhHSecbHMFLNBLcJIPt9nl9yG5TZ1weH+Q==}
    engines: {node: '>=14.17'}
    hasBin: true

  ufo@1.6.1:
    resolution: {integrity: sha512-9a4/uxlTWJ4+a5i0ooc1rU7C7YOw3wT+UGqdeNNHWnOF9qcMBgLRS+4IYUqbczewFx4mLEig6gawh7X6mFlEkA==}

  undici-types@6.21.0:
    resolution: {integrity: sha512-iwDZqg0QAGrg9Rav5H4n0M64c3mkR59cJ6wQp+7C4nI0gsmExaedaYLNO44eT4AtBBwjbTiGPMlt2Md0T9H9JQ==}

  unicorn-magic@0.3.0:
    resolution: {integrity: sha512-+QBBXBCvifc56fsbuxZQ6Sic3wqqc3WWaqxs58gvJrcOuN83HGTCwz3oS5phzU9LthRNE9VrJCFCLUgHeeFnfA==}
    engines: {node: '>=18'}

  universalify@2.0.1:
    resolution: {integrity: sha512-gptHNQghINnc/vTGIk0SOFGFNXw7JVrlRUtConJRlvaw6DuX0wO5Jeko9sWrMBhh+PsYAZ7oXAiOnf/UKogyiw==}
    engines: {node: '>= 10.0.0'}

  unpipe@1.0.0:
    resolution: {integrity: sha512-pjy2bYhSsufwWlKwPc+l3cN7+wuJlK6uz0YdJEOlQDbl6jo/YlPi4mb8agUkVC8BF7V8NuzeyPNqRksA3hztKQ==}
    engines: {node: '>= 0.8'}

  update-browserslist-db@1.1.3:
    resolution: {integrity: sha512-UxhIZQ+QInVdunkDAaiazvvT/+fXL5Osr0JZlJulepYu6Jd7qJtDZjlur0emRlT71EN3ScPoE7gvsuIKKNavKw==}
    hasBin: true
    peerDependencies:
      browserslist: '>= 4.21.0'

  uri-js@4.4.1:
    resolution: {integrity: sha512-7rKUyy33Q1yc98pQ1DAmLtwX109F7TIfWlW1Ydo8Wl1ii1SeHieeh0HHfPeL2fMXK6z0s8ecKs9frCuLJvndBg==}

  util-deprecate@1.0.2:
    resolution: {integrity: sha512-EPD5q1uXyFxJpCrLnCc1nHnq3gOa6DZBocAIiI2TaSCA7VCJ1UJDMagCzIkXNsUYfD1daK//LTEQ8xiIbrHtcw==}

  utils-merge@1.0.1:
    resolution: {integrity: sha512-pMZTvIkT1d+TFGvDOqodOclx0QWkkgi6Tdoa8gC8ffGAAqz9pzPTZWAybbsHHoED/ztMtkv/VoYTYyShUn81hA==}
    engines: {node: '>= 0.4.0'}

  varint@6.0.0:
    resolution: {integrity: sha512-cXEIW6cfr15lFv563k4GuVuW/fiwjknytD37jIOLSdSWuOI6WnO/oKwmP2FQTU2l01LP8/M5TSAJpzUaGe3uWg==}

  vary@1.1.2:
    resolution: {integrity: sha512-BNGbWLfd0eUPabhkXUVm0j8uuvREyTh5ovRa/dyow/BqAbZJyC+5fU+IzQOzmAKzYqYRAISoRhdQr3eIZ/PXqg==}
    engines: {node: '>= 0.8'}

  vite-node@3.2.4:
    resolution: {integrity: sha512-EbKSKh+bh1E1IFxeO0pg1n4dvoOTt0UDiXMd/qn++r98+jPO1xtJilvXldeuQ8giIB5IkpjCgMleHMNEsGH6pg==}
    engines: {node: ^18.0.0 || ^20.0.0 || >=22.0.0}
    hasBin: true

  vite-plugin-checker@0.9.3:
    resolution: {integrity: sha512-Tf7QBjeBtG7q11zG0lvoF38/2AVUzzhMNu+Wk+mcsJ00Rk/FpJ4rmUviVJpzWkagbU13cGXvKpt7CMiqtxVTbQ==}
    engines: {node: '>=14.16'}
    peerDependencies:
      '@biomejs/biome': '>=1.7'
      eslint: '>=7'
      meow: ^13.2.0
      optionator: ^0.9.4
      stylelint: '>=16'
      typescript: '*'
      vite: '>=2.0.0'
      vls: '*'
      vti: '*'
      vue-tsc: ~2.2.10
    peerDependenciesMeta:
      '@biomejs/biome':
        optional: true
      eslint:
        optional: true
      meow:
        optional: true
      optionator:
        optional: true
      stylelint:
        optional: true
      typescript:
        optional: true
      vls:
        optional: true
      vti:
        optional: true
      vue-tsc:
        optional: true

  vite@6.3.5:
    resolution: {integrity: sha512-cZn6NDFE7wdTpINgs++ZJ4N49W2vRp8LCKrn3Ob1kYNtOo21vfDoaV5GzBfLU4MovSAB8uNRm4jgzVQZ+mBzPQ==}
    engines: {node: ^18.0.0 || ^20.0.0 || >=22.0.0}
    hasBin: true
    peerDependencies:
      '@types/node': ^18.0.0 || ^20.0.0 || >=22.0.0
      jiti: '>=1.21.0'
      less: '*'
      lightningcss: ^1.21.0
      sass: '*'
      sass-embedded: '*'
      stylus: '*'
      sugarss: '*'
      terser: ^5.16.0
      tsx: ^4.8.1
      yaml: ^2.4.2
    peerDependenciesMeta:
      '@types/node':
        optional: true
      jiti:
        optional: true
      less:
        optional: true
      lightningcss:
        optional: true
      sass:
        optional: true
      sass-embedded:
        optional: true
      stylus:
        optional: true
      sugarss:
        optional: true
      terser:
        optional: true
      tsx:
        optional: true
      yaml:
        optional: true

  vitest@3.2.4:
    resolution: {integrity: sha512-LUCP5ev3GURDysTWiP47wRRUpLKMOfPh+yKTx3kVIEiu5KOMeqzpnYNsKyOoVrULivR8tLcks4+lga33Whn90A==}
    engines: {node: ^18.0.0 || ^20.0.0 || >=22.0.0}
    hasBin: true
    peerDependencies:
      '@edge-runtime/vm': '*'
      '@types/debug': ^4.1.12
      '@types/node': ^18.0.0 || ^20.0.0 || >=22.0.0
      '@vitest/browser': 3.2.4
      '@vitest/ui': 3.2.4
      happy-dom: '*'
      jsdom: '*'
    peerDependenciesMeta:
      '@edge-runtime/vm':
        optional: true
      '@types/debug':
        optional: true
      '@types/node':
        optional: true
      '@vitest/browser':
        optional: true
      '@vitest/ui':
        optional: true
      happy-dom:
        optional: true
      jsdom:
        optional: true

  vscode-uri@3.1.0:
    resolution: {integrity: sha512-/BpdSx+yCQGnCvecbyXdxHDkuk55/G3xwnC0GqY4gmQ3j+A+g8kzzgB4Nk/SINjqn6+waqw3EgbVF2QKExkRxQ==}

  vue-component-type-helpers@2.2.10:
    resolution: {integrity: sha512-iDUO7uQK+Sab2tYuiP9D1oLujCWlhHELHMgV/cB13cuGbG4qwkLHvtfWb6FzvxrIOPDnU0oHsz2MlQjhYDeaHA==}

  vue-eslint-parser@10.1.3:
    resolution: {integrity: sha512-dbCBnd2e02dYWsXoqX5yKUZlOt+ExIpq7hmHKPb5ZqKcjf++Eo0hMseFTZMLKThrUk61m+Uv6A2YSBve6ZvuDQ==}
    engines: {node: ^18.18.0 || ^20.9.0 || >=21.1.0}
    peerDependencies:
      eslint: ^8.57.0 || ^9.0.0

  vue-eslint-parser@9.4.3:
    resolution: {integrity: sha512-2rYRLWlIpaiN8xbPiDyXZXRgLGOtWxERV7ND5fFAv5qo1D2N9Fu9MNajBNc6o13lZ+24DAWCkQCvj4klgmcITg==}
    engines: {node: ^14.17.0 || >=16.0.0}
    peerDependencies:
      eslint: '>=6.0.0'

  vue-router@4.5.1:
    resolution: {integrity: sha512-ogAF3P97NPm8fJsE4by9dwSYtDwXIY1nFY9T6DyQnGHd1E2Da94w9JIolpe42LJGIl0DwOHBi8TcRPlPGwbTtw==}
    peerDependencies:
      vue: ^3.2.0

  vue-tsc@2.2.10:
    resolution: {integrity: sha512-jWZ1xSaNbabEV3whpIDMbjVSVawjAyW+x1n3JeGQo7S0uv2n9F/JMgWW90tGWNFRKya4YwKMZgCtr0vRAM7DeQ==}
    hasBin: true
    peerDependencies:
      typescript: '>=5.0.0'

  vue@3.5.16:
    resolution: {integrity: sha512-rjOV2ecxMd5SiAmof2xzh2WxntRcigkX/He4YFJ6WdRvVUrbt6DxC1Iujh10XLl8xCDRDtGKMeO3D+pRQ1PP9w==}
    peerDependencies:
      typescript: '*'
    peerDependenciesMeta:
      typescript:
        optional: true

  w3c-xmlserializer@5.0.0:
    resolution: {integrity: sha512-o8qghlI8NZHU1lLPrpi2+Uq7abh4GGPpYANlalzWxyWteJOCsr/P+oPBA49TOLu5FTZO4d3F9MnWJfiMo4BkmA==}
    engines: {node: '>=18'}

  wcwidth@1.0.1:
    resolution: {integrity: sha512-XHPEwS0q6TaxcvG85+8EYkbiCux2XtWG2mkc47Ng2A77BQu9+DqIOJldST4HgPkuea7dvKSj5VgX3P1d4rW8Tg==}

  webidl-conversions@7.0.0:
    resolution: {integrity: sha512-VwddBukDzu71offAQR975unBIGqfKZpM+8ZX6ySk8nYhVoo5CYaZyzt3YBvYtRtO+aoGlqxPg/B87NGVZ/fu6g==}
    engines: {node: '>=12'}

  webpack-merge@6.0.1:
    resolution: {integrity: sha512-hXXvrjtx2PLYx4qruKl+kyRSLc52V+cCvMxRjmKwoA+CBbbF5GfIBtR6kCvl0fYGqTUPKB+1ktVmTHqMOzgCBg==}
    engines: {node: '>=18.0.0'}

<<<<<<< HEAD
  whatwg-encoding@3.1.1:
    resolution: {integrity: sha512-6qN4hJdMwfYBtE3YBTTHhoeuUrDBPZmbQaxWAqSALV/MeEnR5z1xd8UKud2RAkFoPkmB+hli1TZSnyi84xz1vQ==}
    engines: {node: '>=18'}

  whatwg-mimetype@4.0.0:
    resolution: {integrity: sha512-QaKxh0eNIi2mE9p2vEdzfagOKHCcj1pJ56EEHGQOVxp8r9/iszLUUV7v89x9O1p/T+NlTM5W7jW6+cz4Fq1YVg==}
    engines: {node: '>=18'}

  whatwg-url@14.2.0:
    resolution: {integrity: sha512-De72GdQZzNTUBBChsXueQUnPKDkg/5A5zp7pFDuQAj5UFoENpiACU0wlCvzpAGnTkj++ihpKwKyYewn/XNUbKw==}
    engines: {node: '>=18'}
=======
  whatwg-mimetype@3.0.0:
    resolution: {integrity: sha512-nt+N2dzIutVRxARx1nghPKGv1xHikU7HKdfafKkLNLindmPU/ch3U31NOCGGA/dmPcmb1VlofO0vnKAcsm0o/Q==}
    engines: {node: '>=12'}
>>>>>>> 331512f7

  which@2.0.2:
    resolution: {integrity: sha512-BLI3Tl1TW3Pvl70l3yq3Y64i+awpwXqsGBYWkkqMtnbXgrMD+yj7rhW0kuEDxzJaYXGjEW5ogapKNMEKNMjibA==}
    engines: {node: '>= 8'}
    hasBin: true

  why-is-node-running@2.3.0:
    resolution: {integrity: sha512-hUrmaWBdVDcxvYqnyh09zunKzROWjbZTiNy8dBEjkS7ehEDQibXJ7XvlmtbwuTclUiIyN+CyXQD4Vmko8fNm8w==}
    engines: {node: '>=8'}
    hasBin: true

  wildcard@2.0.1:
    resolution: {integrity: sha512-CC1bOL87PIWSBhDcTrdeLo6eGT7mCFtrg0uIJtqJUFyK+eJnzl8A1niH56uu7KMa5XFrtiV+AQuHO3n7DsHnLQ==}

  word-wrap@1.2.5:
    resolution: {integrity: sha512-BN22B5eaMMI9UMtjrGd5g5eCYPpCPDUy0FJXbYsaT5zYxjFOckS53SQDE3pWkVoWpHXVb3BrYcEN4Twa55B5cA==}
    engines: {node: '>=0.10.0'}

  wrap-ansi@6.2.0:
    resolution: {integrity: sha512-r6lPcBGxZXlIcymEu7InxDMhdW0KDxpLgoFLcguasxCaJ/SOIZwINatK9KY/tf+ZrlywOKU0UDj3ATXUBfxJXA==}
    engines: {node: '>=8'}

  wrap-ansi@7.0.0:
    resolution: {integrity: sha512-YVGIj2kamLSTxw6NsZjoBxfSwsn0ycdesmc4p+Q21c5zPuZ1pl+NfxVdxPtdHvmNVOQ6XSYG4AUtyt/Fi7D16Q==}
    engines: {node: '>=10'}

  wrap-ansi@8.1.0:
    resolution: {integrity: sha512-si7QWI6zUMq56bESFvagtmzMdGOtoxfR+Sez11Mobfc7tm+VkUckk9bW2UeffTGVUbOksxmSw0AA2gs8g71NCQ==}
    engines: {node: '>=12'}

  ws@8.18.2:
    resolution: {integrity: sha512-DMricUmwGZUVr++AEAe2uiVM7UoO9MAVZMDu05UQOaUII0lp+zOzLLU4Xqh/JvTqklB1T4uELaaPBKyjE1r4fQ==}
    engines: {node: '>=10.0.0'}
    peerDependencies:
      bufferutil: ^4.0.1
      utf-8-validate: '>=5.0.2'
    peerDependenciesMeta:
      bufferutil:
        optional: true
      utf-8-validate:
        optional: true

  xml-name-validator@4.0.0:
    resolution: {integrity: sha512-ICP2e+jsHvAj2E2lIHxa5tjXRlKDJo4IdvPvCXbXQGdzSfmSpNVyIKMvoZHjDY9DP0zV17iI85o90vRFXNccRw==}
    engines: {node: '>=12'}

  xml-name-validator@5.0.0:
    resolution: {integrity: sha512-EvGK8EJ3DhaHfbRlETOWAS5pO9MZITeauHKJyb8wyajUfQUenkIg2MvLDTZ4T/TgIcm3HU0TFBgWWboAZ30UHg==}
    engines: {node: '>=18'}

  xmlchars@2.2.0:
    resolution: {integrity: sha512-JZnDKK8B0RCDw84FNdDAIpZK+JuJw+s7Lz8nksI7SIuU3UXJJslUthsi+uWBUYOwPFwW7W7PRLRfUKpxjtjFCw==}

  y18n@5.0.8:
    resolution: {integrity: sha512-0pfFzegeDWJHJIAmTLRP2DwHjdF5s7jo9tuztdQxAhINCdvS+3nGINqPd00AphqJR/0LhANUS6/+7SCb98YOfA==}
    engines: {node: '>=10'}

  yargs-parser@21.1.1:
    resolution: {integrity: sha512-tVpsJW7DdjecAiFpbIB1e3qxIQsE6NoPc5/eTdrbbIC4h0LVsWhnoa3g+m2HclBIujHzsxZ4VJVA+GUuc2/LBw==}
    engines: {node: '>=12'}

  yargs@17.7.2:
    resolution: {integrity: sha512-7dSzzRQ++CKnNI/krKnYRV7JKKPUXMEh61soaHKg9mrWEhzFWhFnxPxGl+69cD1Ou63C13NUPCnmIcrvqCuM6w==}
    engines: {node: '>=12'}

  yocto-queue@0.1.0:
    resolution: {integrity: sha512-rVksvsnNCdJ/ohGc6xgPwyN8eheCxsiLM8mxuE/t/mOVqJewPuO1miLpTHQiRgTKCLexL4MeAFVagts7HmNZ2Q==}
    engines: {node: '>=10'}

  yoctocolors-cjs@2.1.2:
    resolution: {integrity: sha512-cYVsTjKl8b+FrnidjibDWskAv7UKOfcwaVZdp/it9n1s9fU3IkgDbhdIRKCW4JDsAlECJY0ytoVPT3sK6kideA==}
    engines: {node: '>=18'}

  zen-observable-ts@1.2.5:
    resolution: {integrity: sha512-QZWQekv6iB72Naeake9hS1KxHlotfRpe+WGNbNx5/ta+R3DNjVO2bswf63gXlWDcs+EMd7XY8HfVQyP1X6T4Zg==}

  zen-observable@0.8.15:
    resolution: {integrity: sha512-PQ2PC7R9rslx84ndNBZB/Dkv8V8fZEpk83RLgXtYd0fwUgEjseMn1Dgajh2x6S8QbZAFa9p2qVCEuYZNgve0dQ==}

  zip-stream@6.0.1:
    resolution: {integrity: sha512-zK7YHHz4ZXpW89AHXUPbQVGKI7uvkd3hzusTdotCg1UxyaVtg0zFJSTfW/Dq5f7OBBVnq6cZIaC8Ti4hb6dtCA==}
    engines: {node: '>= 14'}

snapshots:

  '@ampproject/remapping@2.3.0':
    dependencies:
      '@jridgewell/gen-mapping': 0.3.8
      '@jridgewell/trace-mapping': 0.3.25

  '@apollo/client@3.13.8(graphql@16.11.0)':
    dependencies:
      '@graphql-typed-document-node/core': 3.2.0(graphql@16.11.0)
      '@wry/caches': 1.0.1
      '@wry/equality': 0.5.7
      '@wry/trie': 0.5.0
      graphql: 16.11.0
      graphql-tag: 2.12.6(graphql@16.11.0)
      hoist-non-react-statics: 3.3.2
      optimism: 0.18.1
      prop-types: 15.8.1
      rehackt: 0.1.0
      symbol-observable: 4.0.0
      ts-invariant: 0.10.3
      tslib: 2.8.1
      zen-observable-ts: 1.2.5
    transitivePeerDependencies:
      - '@types/react'

  '@asamuzakjp/css-color@3.2.0':
    dependencies:
      '@csstools/css-calc': 2.1.4(@csstools/css-parser-algorithms@3.0.5(@csstools/css-tokenizer@3.0.4))(@csstools/css-tokenizer@3.0.4)
      '@csstools/css-color-parser': 3.0.10(@csstools/css-parser-algorithms@3.0.5(@csstools/css-tokenizer@3.0.4))(@csstools/css-tokenizer@3.0.4)
      '@csstools/css-parser-algorithms': 3.0.5(@csstools/css-tokenizer@3.0.4)
      '@csstools/css-tokenizer': 3.0.4
      lru-cache: 10.4.3

  '@babel/code-frame@7.27.1':
    dependencies:
      '@babel/helper-validator-identifier': 7.27.1
      js-tokens: 4.0.0
      picocolors: 1.1.1

  '@babel/helper-string-parser@7.27.1': {}

  '@babel/helper-validator-identifier@7.27.1': {}

  '@babel/parser@7.27.5':
    dependencies:
      '@babel/types': 7.27.6

  '@babel/types@7.27.6':
    dependencies:
      '@babel/helper-string-parser': 7.27.1
      '@babel/helper-validator-identifier': 7.27.1

  '@bcoe/v8-coverage@1.0.2': {}

  '@bufbuild/protobuf@2.5.2': {}

  '@csstools/color-helpers@5.0.2': {}

  '@csstools/css-calc@2.1.4(@csstools/css-parser-algorithms@3.0.5(@csstools/css-tokenizer@3.0.4))(@csstools/css-tokenizer@3.0.4)':
    dependencies:
      '@csstools/css-parser-algorithms': 3.0.5(@csstools/css-tokenizer@3.0.4)
      '@csstools/css-tokenizer': 3.0.4

  '@csstools/css-color-parser@3.0.10(@csstools/css-parser-algorithms@3.0.5(@csstools/css-tokenizer@3.0.4))(@csstools/css-tokenizer@3.0.4)':
    dependencies:
      '@csstools/color-helpers': 5.0.2
      '@csstools/css-calc': 2.1.4(@csstools/css-parser-algorithms@3.0.5(@csstools/css-tokenizer@3.0.4))(@csstools/css-tokenizer@3.0.4)
      '@csstools/css-parser-algorithms': 3.0.5(@csstools/css-tokenizer@3.0.4)
      '@csstools/css-tokenizer': 3.0.4

  '@csstools/css-parser-algorithms@3.0.5(@csstools/css-tokenizer@3.0.4)':
    dependencies:
      '@csstools/css-tokenizer': 3.0.4

  '@csstools/css-tokenizer@3.0.4': {}

  '@esbuild/aix-ppc64@0.25.5':
    optional: true

  '@esbuild/android-arm64@0.25.5':
    optional: true

  '@esbuild/android-arm@0.25.5':
    optional: true

  '@esbuild/android-x64@0.25.5':
    optional: true

  '@esbuild/darwin-arm64@0.25.5':
    optional: true

  '@esbuild/darwin-x64@0.25.5':
    optional: true

  '@esbuild/freebsd-arm64@0.25.5':
    optional: true

  '@esbuild/freebsd-x64@0.25.5':
    optional: true

  '@esbuild/linux-arm64@0.25.5':
    optional: true

  '@esbuild/linux-arm@0.25.5':
    optional: true

  '@esbuild/linux-ia32@0.25.5':
    optional: true

  '@esbuild/linux-loong64@0.25.5':
    optional: true

  '@esbuild/linux-mips64el@0.25.5':
    optional: true

  '@esbuild/linux-ppc64@0.25.5':
    optional: true

  '@esbuild/linux-riscv64@0.25.5':
    optional: true

  '@esbuild/linux-s390x@0.25.5':
    optional: true

  '@esbuild/linux-x64@0.25.5':
    optional: true

  '@esbuild/netbsd-arm64@0.25.5':
    optional: true

  '@esbuild/netbsd-x64@0.25.5':
    optional: true

  '@esbuild/openbsd-arm64@0.25.5':
    optional: true

  '@esbuild/openbsd-x64@0.25.5':
    optional: true

  '@esbuild/sunos-x64@0.25.5':
    optional: true

  '@esbuild/win32-arm64@0.25.5':
    optional: true

  '@esbuild/win32-ia32@0.25.5':
    optional: true

  '@esbuild/win32-x64@0.25.5':
    optional: true

  '@eslint-community/eslint-utils@4.7.0(eslint@9.29.0)':
    dependencies:
      eslint: 9.29.0
      eslint-visitor-keys: 3.4.3

  '@eslint-community/regexpp@4.12.1': {}

  '@eslint/config-array@0.20.1':
    dependencies:
      '@eslint/object-schema': 2.1.6
      debug: 4.4.1
      minimatch: 3.1.2
    transitivePeerDependencies:
      - supports-color

  '@eslint/config-helpers@0.2.3': {}

  '@eslint/core@0.14.0':
    dependencies:
      '@types/json-schema': 7.0.15

  '@eslint/core@0.15.0':
    dependencies:
      '@types/json-schema': 7.0.15

  '@eslint/eslintrc@3.3.1':
    dependencies:
      ajv: 6.12.6
      debug: 4.4.1
      espree: 10.4.0
      globals: 14.0.0
      ignore: 5.3.2
      import-fresh: 3.3.1
      js-yaml: 4.1.0
      minimatch: 3.1.2
      strip-json-comments: 3.1.1
    transitivePeerDependencies:
      - supports-color

  '@eslint/js@9.29.0': {}

  '@eslint/object-schema@2.1.6': {}

  '@eslint/plugin-kit@0.3.2':
    dependencies:
      '@eslint/core': 0.15.0
      levn: 0.4.1

  '@graphql-typed-document-node/core@3.2.0(graphql@16.11.0)':
    dependencies:
      graphql: 16.11.0

  '@humanfs/core@0.19.1': {}

  '@humanfs/node@0.16.6':
    dependencies:
      '@humanfs/core': 0.19.1
      '@humanwhocodes/retry': 0.3.1

  '@humanwhocodes/module-importer@1.0.1': {}

  '@humanwhocodes/retry@0.3.1': {}

  '@humanwhocodes/retry@0.4.3': {}

  '@inquirer/figures@1.0.12': {}

  '@isaacs/cliui@8.0.2':
    dependencies:
      string-width: 5.1.2
      string-width-cjs: string-width@4.2.3
      strip-ansi: 7.1.0
      strip-ansi-cjs: strip-ansi@6.0.1
      wrap-ansi: 8.1.0
      wrap-ansi-cjs: wrap-ansi@7.0.0

  '@istanbuljs/schema@0.1.3': {}

  '@jridgewell/gen-mapping@0.3.8':
    dependencies:
      '@jridgewell/set-array': 1.2.1
      '@jridgewell/sourcemap-codec': 1.5.0
      '@jridgewell/trace-mapping': 0.3.25

  '@jridgewell/resolve-uri@3.1.2': {}

  '@jridgewell/set-array@1.2.1': {}

  '@jridgewell/source-map@0.3.6':
    dependencies:
      '@jridgewell/gen-mapping': 0.3.8
      '@jridgewell/trace-mapping': 0.3.25

  '@jridgewell/sourcemap-codec@1.5.0': {}

  '@jridgewell/trace-mapping@0.3.25':
    dependencies:
      '@jridgewell/resolve-uri': 3.1.2
      '@jridgewell/sourcemap-codec': 1.5.0

  '@nodelib/fs.scandir@2.1.5':
    dependencies:
      '@nodelib/fs.stat': 2.0.5
      run-parallel: 1.2.0

  '@nodelib/fs.stat@2.0.5': {}

  '@nodelib/fs.walk@1.2.8':
    dependencies:
      '@nodelib/fs.scandir': 2.1.5
      fastq: 1.19.1

  '@one-ini/wasm@0.1.1': {}

  '@pkgjs/parseargs@0.11.0':
    optional: true

  '@pkgr/core@0.2.7': {}

  '@polka/url@1.0.0-next.29': {}

  '@quasar/app-vite@2.2.1(@types/node@20.19.1)(eslint@9.29.0)(pinia@3.0.3(typescript@5.5.4)(vue@3.5.16(typescript@5.5.4)))(quasar@2.18.1)(rollup@4.43.0)(terser@5.42.0)(typescript@5.5.4)(vue-router@4.5.1(vue@3.5.16(typescript@5.5.4)))(vue@3.5.16(typescript@5.5.4))':
    dependencies:
      '@quasar/render-ssr-error': 1.0.3
      '@quasar/ssl-certificate': 1.0.0
      '@quasar/vite-plugin': 1.9.0(@vitejs/plugin-vue@5.2.4(vite@6.3.5(@types/node@20.19.1)(sass-embedded@1.89.2)(terser@5.42.0))(vue@3.5.16(typescript@5.5.4)))(quasar@2.18.1)(vite@6.3.5(@types/node@20.19.1)(sass-embedded@1.89.2)(terser@5.42.0))(vue@3.5.16(typescript@5.5.4))
      '@types/chrome': 0.0.262
      '@types/compression': 1.8.1
      '@types/cordova': 11.0.3
      '@types/express': 4.17.23
      '@vitejs/plugin-vue': 5.2.4(vite@6.3.5(@types/node@20.19.1)(sass-embedded@1.89.2)(terser@5.42.0))(vue@3.5.16(typescript@5.5.4))
      archiver: 7.0.1
      chokidar: 3.6.0
      ci-info: 4.2.0
      compression: 1.8.0
      confbox: 0.1.8
      cross-spawn: 7.0.6
      dot-prop: 9.0.0
      dotenv: 16.5.0
      dotenv-expand: 11.0.7
      elementtree: 0.1.7
      esbuild: 0.25.5
      express: 4.21.2
      fs-extra: 11.3.0
      html-minifier-terser: 7.2.0
      inquirer: 9.3.7
      isbinaryfile: 5.0.4
      kolorist: 1.8.0
      lodash: 4.17.21
      minimist: 1.2.8
      mlly: 1.7.4
      open: 10.1.2
      quasar: 2.18.1
      rollup-plugin-visualizer: 5.14.0(rollup@4.43.0)
      sass-embedded: 1.89.2
      semver: 7.7.2
      serialize-javascript: 6.0.2
      tinyglobby: 0.2.14
      ts-essentials: 9.4.2(typescript@5.5.4)
      vite: 6.3.5(@types/node@20.19.1)(sass-embedded@1.89.2)(terser@5.42.0)
      vue: 3.5.16(typescript@5.5.4)
      vue-router: 4.5.1(vue@3.5.16(typescript@5.5.4))
      webpack-merge: 6.0.1
    optionalDependencies:
      eslint: 9.29.0
      pinia: 3.0.3(typescript@5.5.4)(vue@3.5.16(typescript@5.5.4))
      typescript: 5.5.4
    transitivePeerDependencies:
      - '@types/node'
      - jiti
      - less
      - lightningcss
      - rolldown
      - rollup
      - sass
      - stylus
      - sugarss
      - supports-color
      - terser
      - tsx
      - yaml

  '@quasar/extras@1.17.0': {}

  '@quasar/render-ssr-error@1.0.3':
    dependencies:
      stack-trace: 1.0.0-pre2

  '@quasar/ssl-certificate@1.0.0':
    dependencies:
      fs-extra: 11.3.0
      selfsigned: 2.4.1

  '@quasar/vite-plugin@1.9.0(@vitejs/plugin-vue@5.2.4(vite@6.3.5(@types/node@20.19.1)(sass-embedded@1.89.2)(terser@5.42.0))(vue@3.5.16(typescript@5.5.4)))(quasar@2.18.1)(vite@6.3.5(@types/node@20.19.1)(sass-embedded@1.89.2)(terser@5.42.0))(vue@3.5.16(typescript@5.5.4))':
    dependencies:
      '@vitejs/plugin-vue': 5.2.4(vite@6.3.5(@types/node@20.19.1)(sass-embedded@1.89.2)(terser@5.42.0))(vue@3.5.16(typescript@5.5.4))
      quasar: 2.18.1
      vite: 6.3.5(@types/node@20.19.1)(sass-embedded@1.89.2)(terser@5.42.0)
      vue: 3.5.16(typescript@5.5.4)

  '@rollup/rollup-android-arm-eabi@4.43.0':
    optional: true

  '@rollup/rollup-android-arm64@4.43.0':
    optional: true

  '@rollup/rollup-darwin-arm64@4.43.0':
    optional: true

  '@rollup/rollup-darwin-x64@4.43.0':
    optional: true

  '@rollup/rollup-freebsd-arm64@4.43.0':
    optional: true

  '@rollup/rollup-freebsd-x64@4.43.0':
    optional: true

  '@rollup/rollup-linux-arm-gnueabihf@4.43.0':
    optional: true

  '@rollup/rollup-linux-arm-musleabihf@4.43.0':
    optional: true

  '@rollup/rollup-linux-arm64-gnu@4.43.0':
    optional: true

  '@rollup/rollup-linux-arm64-musl@4.43.0':
    optional: true

  '@rollup/rollup-linux-loongarch64-gnu@4.43.0':
    optional: true

  '@rollup/rollup-linux-powerpc64le-gnu@4.43.0':
    optional: true

  '@rollup/rollup-linux-riscv64-gnu@4.43.0':
    optional: true

  '@rollup/rollup-linux-riscv64-musl@4.43.0':
    optional: true

  '@rollup/rollup-linux-s390x-gnu@4.43.0':
    optional: true

  '@rollup/rollup-linux-x64-gnu@4.43.0':
    optional: true

  '@rollup/rollup-linux-x64-musl@4.43.0':
    optional: true

  '@rollup/rollup-win32-arm64-msvc@4.43.0':
    optional: true

  '@rollup/rollup-win32-ia32-msvc@4.43.0':
    optional: true

  '@rollup/rollup-win32-x64-msvc@4.43.0':
    optional: true

  '@types/body-parser@1.19.6':
    dependencies:
      '@types/connect': 3.4.38
      '@types/node': 20.19.1

  '@types/chai@5.2.2':
    dependencies:
      '@types/deep-eql': 4.0.2

  '@types/chrome@0.0.262':
    dependencies:
      '@types/filesystem': 0.0.36
      '@types/har-format': 1.2.16

  '@types/compression@1.8.1':
    dependencies:
      '@types/express': 4.17.23
      '@types/node': 20.19.1

  '@types/connect@3.4.38':
    dependencies:
      '@types/node': 20.19.1

  '@types/cordova@11.0.3': {}

  '@types/deep-eql@4.0.2': {}

  '@types/estree@1.0.7': {}

  '@types/estree@1.0.8': {}

  '@types/express-serve-static-core@4.19.6':
    dependencies:
      '@types/node': 20.19.1
      '@types/qs': 6.14.0
      '@types/range-parser': 1.2.7
      '@types/send': 0.17.5

  '@types/express@4.17.23':
    dependencies:
      '@types/body-parser': 1.19.6
      '@types/express-serve-static-core': 4.19.6
      '@types/qs': 6.14.0
      '@types/serve-static': 1.15.8

  '@types/filesystem@0.0.36':
    dependencies:
      '@types/filewriter': 0.0.33

  '@types/filewriter@0.0.33': {}

  '@types/har-format@1.2.16': {}

  '@types/http-errors@2.0.5': {}

  '@types/json-schema@7.0.15': {}

  '@types/mime@1.3.5': {}

  '@types/node-forge@1.3.11':
    dependencies:
      '@types/node': 20.19.1

  '@types/node@20.19.1':
    dependencies:
      undici-types: 6.21.0

  '@types/qs@6.14.0': {}

  '@types/range-parser@1.2.7': {}

  '@types/send@0.17.5':
    dependencies:
      '@types/mime': 1.3.5
      '@types/node': 20.19.1

  '@types/serve-static@1.15.8':
    dependencies:
      '@types/http-errors': 2.0.5
      '@types/node': 20.19.1
      '@types/send': 0.17.5

  '@types/whatwg-mimetype@3.0.2': {}

  '@typescript-eslint/eslint-plugin@8.34.1(@typescript-eslint/parser@8.34.1(eslint@9.29.0)(typescript@5.5.4))(eslint@9.29.0)(typescript@5.5.4)':
    dependencies:
      '@eslint-community/regexpp': 4.12.1
      '@typescript-eslint/parser': 8.34.1(eslint@9.29.0)(typescript@5.5.4)
      '@typescript-eslint/scope-manager': 8.34.1
      '@typescript-eslint/type-utils': 8.34.1(eslint@9.29.0)(typescript@5.5.4)
      '@typescript-eslint/utils': 8.34.1(eslint@9.29.0)(typescript@5.5.4)
      '@typescript-eslint/visitor-keys': 8.34.1
      eslint: 9.29.0
      graphemer: 1.4.0
      ignore: 7.0.5
      natural-compare: 1.4.0
      ts-api-utils: 2.1.0(typescript@5.5.4)
      typescript: 5.5.4
    transitivePeerDependencies:
      - supports-color

  '@typescript-eslint/parser@8.34.1(eslint@9.29.0)(typescript@5.5.4)':
    dependencies:
      '@typescript-eslint/scope-manager': 8.34.1
      '@typescript-eslint/types': 8.34.1
      '@typescript-eslint/typescript-estree': 8.34.1(typescript@5.5.4)
      '@typescript-eslint/visitor-keys': 8.34.1
      debug: 4.4.1
      eslint: 9.29.0
      typescript: 5.5.4
    transitivePeerDependencies:
      - supports-color

  '@typescript-eslint/project-service@8.34.1(typescript@5.5.4)':
    dependencies:
      '@typescript-eslint/tsconfig-utils': 8.34.1(typescript@5.5.4)
      '@typescript-eslint/types': 8.34.1
      debug: 4.4.1
      typescript: 5.5.4
    transitivePeerDependencies:
      - supports-color

  '@typescript-eslint/scope-manager@8.34.1':
    dependencies:
      '@typescript-eslint/types': 8.34.1
      '@typescript-eslint/visitor-keys': 8.34.1

  '@typescript-eslint/tsconfig-utils@8.34.1(typescript@5.5.4)':
    dependencies:
      typescript: 5.5.4

  '@typescript-eslint/type-utils@8.34.1(eslint@9.29.0)(typescript@5.5.4)':
    dependencies:
      '@typescript-eslint/typescript-estree': 8.34.1(typescript@5.5.4)
      '@typescript-eslint/utils': 8.34.1(eslint@9.29.0)(typescript@5.5.4)
      debug: 4.4.1
      eslint: 9.29.0
      ts-api-utils: 2.1.0(typescript@5.5.4)
      typescript: 5.5.4
    transitivePeerDependencies:
      - supports-color

  '@typescript-eslint/types@8.34.1': {}

  '@typescript-eslint/typescript-estree@8.34.1(typescript@5.5.4)':
    dependencies:
      '@typescript-eslint/project-service': 8.34.1(typescript@5.5.4)
      '@typescript-eslint/tsconfig-utils': 8.34.1(typescript@5.5.4)
      '@typescript-eslint/types': 8.34.1
      '@typescript-eslint/visitor-keys': 8.34.1
      debug: 4.4.1
      fast-glob: 3.3.3
      is-glob: 4.0.3
      minimatch: 9.0.5
      semver: 7.7.2
      ts-api-utils: 2.1.0(typescript@5.5.4)
      typescript: 5.5.4
    transitivePeerDependencies:
      - supports-color

  '@typescript-eslint/utils@8.34.1(eslint@9.29.0)(typescript@5.5.4)':
    dependencies:
      '@eslint-community/eslint-utils': 4.7.0(eslint@9.29.0)
      '@typescript-eslint/scope-manager': 8.34.1
      '@typescript-eslint/types': 8.34.1
      '@typescript-eslint/typescript-estree': 8.34.1(typescript@5.5.4)
      eslint: 9.29.0
      typescript: 5.5.4
    transitivePeerDependencies:
      - supports-color

  '@typescript-eslint/visitor-keys@8.34.1':
    dependencies:
      '@typescript-eslint/types': 8.34.1
      eslint-visitor-keys: 4.2.1

  '@vitejs/plugin-vue@5.2.4(vite@6.3.5(@types/node@20.19.1)(sass-embedded@1.89.2)(terser@5.42.0))(vue@3.5.16(typescript@5.5.4))':
    dependencies:
      vite: 6.3.5(@types/node@20.19.1)(sass-embedded@1.89.2)(terser@5.42.0)
      vue: 3.5.16(typescript@5.5.4)

<<<<<<< HEAD
  '@vitest/coverage-v8@3.2.4(vitest@3.2.4)':
    dependencies:
      '@ampproject/remapping': 2.3.0
      '@bcoe/v8-coverage': 1.0.2
      ast-v8-to-istanbul: 0.3.3
      debug: 4.4.1
      istanbul-lib-coverage: 3.2.2
      istanbul-lib-report: 3.0.1
      istanbul-lib-source-maps: 5.0.6
      istanbul-reports: 3.1.7
      magic-string: 0.30.17
      magicast: 0.3.5
      std-env: 3.9.0
      test-exclude: 7.0.1
      tinyrainbow: 2.0.0
      vitest: 3.2.4(@types/node@20.19.1)(@vitest/ui@3.2.4)(jsdom@26.1.0)(sass-embedded@1.89.2)(terser@5.42.0)
    transitivePeerDependencies:
      - supports-color

=======
>>>>>>> 331512f7
  '@vitest/expect@3.2.4':
    dependencies:
      '@types/chai': 5.2.2
      '@vitest/spy': 3.2.4
      '@vitest/utils': 3.2.4
      chai: 5.2.0
      tinyrainbow: 2.0.0

  '@vitest/mocker@3.2.4(vite@6.3.5(@types/node@20.19.1)(sass-embedded@1.89.2)(terser@5.42.0))':
    dependencies:
      '@vitest/spy': 3.2.4
      estree-walker: 3.0.3
      magic-string: 0.30.17
    optionalDependencies:
      vite: 6.3.5(@types/node@20.19.1)(sass-embedded@1.89.2)(terser@5.42.0)

  '@vitest/pretty-format@3.2.4':
    dependencies:
      tinyrainbow: 2.0.0

  '@vitest/runner@3.2.4':
    dependencies:
      '@vitest/utils': 3.2.4
      pathe: 2.0.3
      strip-literal: 3.0.0

  '@vitest/snapshot@3.2.4':
    dependencies:
      '@vitest/pretty-format': 3.2.4
      magic-string: 0.30.17
      pathe: 2.0.3

  '@vitest/spy@3.2.4':
    dependencies:
      tinyspy: 4.0.3

<<<<<<< HEAD
  '@vitest/ui@3.2.4(vitest@3.2.4)':
    dependencies:
      '@vitest/utils': 3.2.4
      fflate: 0.8.2
      flatted: 3.3.3
      pathe: 2.0.3
      sirv: 3.0.1
      tinyglobby: 0.2.14
      tinyrainbow: 2.0.0
      vitest: 3.2.4(@types/node@20.19.1)(@vitest/ui@3.2.4)(jsdom@26.1.0)(sass-embedded@1.89.2)(terser@5.42.0)

=======
>>>>>>> 331512f7
  '@vitest/utils@3.2.4':
    dependencies:
      '@vitest/pretty-format': 3.2.4
      loupe: 3.1.4
      tinyrainbow: 2.0.0

  '@volar/language-core@2.4.14':
    dependencies:
      '@volar/source-map': 2.4.14

  '@volar/source-map@2.4.14': {}

  '@volar/typescript@2.4.14':
    dependencies:
      '@volar/language-core': 2.4.14
      path-browserify: 1.0.1
      vscode-uri: 3.1.0

  '@vue/compiler-core@3.5.16':
    dependencies:
      '@babel/parser': 7.27.5
      '@vue/shared': 3.5.16
      entities: 4.5.0
      estree-walker: 2.0.2
      source-map-js: 1.2.1

  '@vue/compiler-dom@3.5.16':
    dependencies:
      '@vue/compiler-core': 3.5.16
      '@vue/shared': 3.5.16

  '@vue/compiler-sfc@3.5.16':
    dependencies:
      '@babel/parser': 7.27.5
      '@vue/compiler-core': 3.5.16
      '@vue/compiler-dom': 3.5.16
      '@vue/compiler-ssr': 3.5.16
      '@vue/shared': 3.5.16
      estree-walker: 2.0.2
      magic-string: 0.30.17
      postcss: 8.5.6
      source-map-js: 1.2.1

  '@vue/compiler-ssr@3.5.16':
    dependencies:
      '@vue/compiler-dom': 3.5.16
      '@vue/shared': 3.5.16

  '@vue/compiler-vue2@2.7.16':
    dependencies:
      de-indent: 1.0.2
      he: 1.2.0

  '@vue/devtools-api@6.6.4': {}

  '@vue/devtools-api@7.7.7':
    dependencies:
      '@vue/devtools-kit': 7.7.7

  '@vue/devtools-kit@7.7.7':
    dependencies:
      '@vue/devtools-shared': 7.7.7
      birpc: 2.4.0
      hookable: 5.5.3
      mitt: 3.0.1
      perfect-debounce: 1.0.0
      speakingurl: 14.0.1
      superjson: 2.2.2

  '@vue/devtools-shared@7.7.7':
    dependencies:
      rfdc: 1.4.1

  '@vue/eslint-config-prettier@10.2.0(eslint@9.29.0)(prettier@3.5.3)':
    dependencies:
      eslint: 9.29.0
      eslint-config-prettier: 10.1.5(eslint@9.29.0)
      eslint-plugin-prettier: 5.4.1(eslint-config-prettier@10.1.5(eslint@9.29.0))(eslint@9.29.0)(prettier@3.5.3)
      prettier: 3.5.3
    transitivePeerDependencies:
      - '@types/eslint'

  '@vue/eslint-config-typescript@14.5.0(eslint-plugin-vue@9.33.0(eslint@9.29.0))(eslint@9.29.0)(typescript@5.5.4)':
    dependencies:
      '@typescript-eslint/utils': 8.34.1(eslint@9.29.0)(typescript@5.5.4)
      eslint: 9.29.0
      eslint-plugin-vue: 9.33.0(eslint@9.29.0)
      fast-glob: 3.3.3
      typescript-eslint: 8.34.1(eslint@9.29.0)(typescript@5.5.4)
      vue-eslint-parser: 10.1.3(eslint@9.29.0)
    optionalDependencies:
      typescript: 5.5.4
    transitivePeerDependencies:
      - supports-color

  '@vue/language-core@2.2.10(typescript@5.5.4)':
    dependencies:
      '@volar/language-core': 2.4.14
      '@vue/compiler-dom': 3.5.16
      '@vue/compiler-vue2': 2.7.16
      '@vue/shared': 3.5.16
      alien-signals: 1.0.13
      minimatch: 9.0.5
      muggle-string: 0.4.1
      path-browserify: 1.0.1
    optionalDependencies:
      typescript: 5.5.4

  '@vue/reactivity@3.5.16':
    dependencies:
      '@vue/shared': 3.5.16

  '@vue/runtime-core@3.5.16':
    dependencies:
      '@vue/reactivity': 3.5.16
      '@vue/shared': 3.5.16

  '@vue/runtime-dom@3.5.16':
    dependencies:
      '@vue/reactivity': 3.5.16
      '@vue/runtime-core': 3.5.16
      '@vue/shared': 3.5.16
      csstype: 3.1.3

  '@vue/server-renderer@3.5.16(vue@3.5.16(typescript@5.5.4))':
    dependencies:
      '@vue/compiler-ssr': 3.5.16
      '@vue/shared': 3.5.16
      vue: 3.5.16(typescript@5.5.4)

  '@vue/shared@3.5.16': {}

  '@vue/test-utils@2.4.6':
    dependencies:
      js-beautify: 1.15.4
      vue-component-type-helpers: 2.2.10

<<<<<<< HEAD
  '@wry/caches@1.0.1':
    dependencies:
      tslib: 2.8.1

  '@wry/context@0.7.4':
    dependencies:
      tslib: 2.8.1

  '@wry/equality@0.5.7':
    dependencies:
      tslib: 2.8.1

  '@wry/trie@0.5.0':
    dependencies:
      tslib: 2.8.1

=======
>>>>>>> 331512f7
  abbrev@2.0.0: {}

  abort-controller@3.0.0:
    dependencies:
      event-target-shim: 5.0.1

  accepts@1.3.8:
    dependencies:
      mime-types: 2.1.35
      negotiator: 0.6.3

  acorn-jsx@5.3.2(acorn@8.15.0):
    dependencies:
      acorn: 8.15.0

  acorn@8.15.0: {}

  agent-base@7.1.3: {}

  ajv@6.12.6:
    dependencies:
      fast-deep-equal: 3.1.3
      fast-json-stable-stringify: 2.1.0
      json-schema-traverse: 0.4.1
      uri-js: 4.4.1

  alien-signals@1.0.13: {}

  ansi-escapes@4.3.2:
    dependencies:
      type-fest: 0.21.3

  ansi-regex@5.0.1: {}

  ansi-regex@6.1.0: {}

  ansi-styles@4.3.0:
    dependencies:
      color-convert: 2.0.1

  ansi-styles@6.2.1: {}

  anymatch@3.1.3:
    dependencies:
      normalize-path: 3.0.0
      picomatch: 2.3.1

  archiver-utils@5.0.2:
    dependencies:
      glob: 10.4.5
      graceful-fs: 4.2.11
      is-stream: 2.0.1
      lazystream: 1.0.1
      lodash: 4.17.21
      normalize-path: 3.0.0
      readable-stream: 4.7.0

  archiver@7.0.1:
    dependencies:
      archiver-utils: 5.0.2
      async: 3.2.6
      buffer-crc32: 1.0.0
      readable-stream: 4.7.0
      readdir-glob: 1.1.3
      tar-stream: 3.1.7
      zip-stream: 6.0.1

  argparse@2.0.1: {}

  array-flatten@1.1.1: {}

  assertion-error@2.0.1: {}

<<<<<<< HEAD
  ast-v8-to-istanbul@0.3.3:
    dependencies:
      '@jridgewell/trace-mapping': 0.3.25
      estree-walker: 3.0.3
      js-tokens: 9.0.1

=======
>>>>>>> 331512f7
  async@3.2.6: {}

  asynckit@0.4.0: {}

  autoprefixer@10.4.21(postcss@8.5.6):
    dependencies:
      browserslist: 4.25.0
      caniuse-lite: 1.0.30001723
      fraction.js: 4.3.7
      normalize-range: 0.1.2
      picocolors: 1.1.1
      postcss: 8.5.6
      postcss-value-parser: 4.2.0

  axios@1.10.0:
    dependencies:
      follow-redirects: 1.15.9
      form-data: 4.0.3
      proxy-from-env: 1.1.0
    transitivePeerDependencies:
      - debug

  b4a@1.6.7: {}

  balanced-match@1.0.2: {}

  bare-events@2.5.4:
    optional: true

  base64-js@1.5.1: {}

  binary-extensions@2.3.0: {}

  birpc@2.4.0: {}

  bl@4.1.0:
    dependencies:
      buffer: 5.7.1
      inherits: 2.0.4
      readable-stream: 3.6.2

  body-parser@1.20.3:
    dependencies:
      bytes: 3.1.2
      content-type: 1.0.5
      debug: 2.6.9
      depd: 2.0.0
      destroy: 1.2.0
      http-errors: 2.0.0
      iconv-lite: 0.4.24
      on-finished: 2.4.1
      qs: 6.13.0
      raw-body: 2.5.2
      type-is: 1.6.18
      unpipe: 1.0.0
    transitivePeerDependencies:
      - supports-color

  boolbase@1.0.0: {}

  brace-expansion@1.1.12:
    dependencies:
      balanced-match: 1.0.2
      concat-map: 0.0.1

  brace-expansion@2.0.2:
    dependencies:
      balanced-match: 1.0.2

  braces@3.0.3:
    dependencies:
      fill-range: 7.1.1

  browserslist@4.25.0:
    dependencies:
      caniuse-lite: 1.0.30001723
      electron-to-chromium: 1.5.167
      node-releases: 2.0.19
      update-browserslist-db: 1.1.3(browserslist@4.25.0)

  buffer-builder@0.2.0: {}

  buffer-crc32@1.0.0: {}

  buffer-from@1.1.2: {}

  buffer@5.7.1:
    dependencies:
      base64-js: 1.5.1
      ieee754: 1.2.1

  buffer@6.0.3:
    dependencies:
      base64-js: 1.5.1
      ieee754: 1.2.1

  bundle-name@4.1.0:
    dependencies:
      run-applescript: 7.0.0

  bytes@3.1.2: {}

  cac@6.7.14: {}

  call-bind-apply-helpers@1.0.2:
    dependencies:
      es-errors: 1.3.0
      function-bind: 1.1.2

  call-bound@1.0.4:
    dependencies:
      call-bind-apply-helpers: 1.0.2
      get-intrinsic: 1.3.0

  callsites@3.1.0: {}

  camel-case@4.1.2:
    dependencies:
      pascal-case: 3.1.2
      tslib: 2.8.1

  caniuse-lite@1.0.30001723: {}

  chai@5.2.0:
    dependencies:
      assertion-error: 2.0.1
      check-error: 2.1.1
      deep-eql: 5.0.2
      loupe: 3.1.4
      pathval: 2.0.0

  chalk@4.1.2:
    dependencies:
      ansi-styles: 4.3.0
      supports-color: 7.2.0

  chardet@0.7.0: {}

  check-error@2.1.1: {}

  chokidar@3.6.0:
    dependencies:
      anymatch: 3.1.3
      braces: 3.0.3
      glob-parent: 5.1.2
      is-binary-path: 2.1.0
      is-glob: 4.0.3
      normalize-path: 3.0.0
      readdirp: 3.6.0
    optionalDependencies:
      fsevents: 2.3.3

  chokidar@4.0.3:
    dependencies:
      readdirp: 4.1.2

  ci-info@4.2.0: {}

  clean-css@5.3.3:
    dependencies:
      source-map: 0.6.1

  cli-cursor@3.1.0:
    dependencies:
      restore-cursor: 3.1.0

  cli-spinners@2.9.2: {}

  cli-width@4.1.0: {}

  cliui@8.0.1:
    dependencies:
      string-width: 4.2.3
      strip-ansi: 6.0.1
      wrap-ansi: 7.0.0

  clone-deep@4.0.1:
    dependencies:
      is-plain-object: 2.0.4
      kind-of: 6.0.3
      shallow-clone: 3.0.1

  clone@1.0.4: {}

  color-convert@2.0.1:
    dependencies:
      color-name: 1.1.4

  color-name@1.1.4: {}

  colorjs.io@0.5.2: {}

  combined-stream@1.0.8:
    dependencies:
      delayed-stream: 1.0.0

  commander@10.0.1: {}

  commander@2.20.3: {}

  compress-commons@6.0.2:
    dependencies:
      crc-32: 1.2.2
      crc32-stream: 6.0.0
      is-stream: 2.0.1
      normalize-path: 3.0.0
      readable-stream: 4.7.0

  compressible@2.0.18:
    dependencies:
      mime-db: 1.54.0

  compression@1.8.0:
    dependencies:
      bytes: 3.1.2
      compressible: 2.0.18
      debug: 2.6.9
      negotiator: 0.6.4
      on-headers: 1.0.2
      safe-buffer: 5.2.1
      vary: 1.1.2
    transitivePeerDependencies:
      - supports-color

  concat-map@0.0.1: {}

  confbox@0.1.8: {}

  config-chain@1.1.13:
    dependencies:
      ini: 1.3.8
      proto-list: 1.2.4

  content-disposition@0.5.4:
    dependencies:
      safe-buffer: 5.2.1

  content-type@1.0.5: {}

  cookie-signature@1.0.6: {}

  cookie@0.7.1: {}

  copy-anything@3.0.5:
    dependencies:
      is-what: 4.1.16

  core-util-is@1.0.3: {}

  crc-32@1.2.2: {}

  crc32-stream@6.0.0:
    dependencies:
      crc-32: 1.2.2
      readable-stream: 4.7.0

  cross-env@7.0.3:
    dependencies:
      cross-spawn: 7.0.6

  cross-spawn@7.0.6:
    dependencies:
      path-key: 3.1.1
      shebang-command: 2.0.0
      which: 2.0.2

  cssesc@3.0.0: {}

  cssstyle@4.5.0:
    dependencies:
      '@asamuzakjp/css-color': 3.2.0
      rrweb-cssom: 0.8.0

  csstype@3.1.3: {}

  data-urls@5.0.0:
    dependencies:
      whatwg-mimetype: 4.0.0
      whatwg-url: 14.2.0

  de-indent@1.0.2: {}

  debug@2.6.9:
    dependencies:
      ms: 2.0.0

  debug@4.4.1:
    dependencies:
      ms: 2.1.3

<<<<<<< HEAD
  decimal.js@10.5.0: {}

=======
>>>>>>> 331512f7
  deep-eql@5.0.2: {}

  deep-is@0.1.4: {}

  default-browser-id@5.0.0: {}

  default-browser@5.2.1:
    dependencies:
      bundle-name: 4.1.0
      default-browser-id: 5.0.0

  defaults@1.0.4:
    dependencies:
      clone: 1.0.4

  define-lazy-prop@2.0.0: {}

  define-lazy-prop@3.0.0: {}

  delayed-stream@1.0.0: {}

  depd@2.0.0: {}

  destroy@1.2.0: {}

  dot-case@3.0.4:
    dependencies:
      no-case: 3.0.4
      tslib: 2.8.1

  dot-prop@9.0.0:
    dependencies:
      type-fest: 4.41.0

  dotenv-expand@11.0.7:
    dependencies:
      dotenv: 16.5.0

  dotenv@16.5.0: {}

  dunder-proto@1.0.1:
    dependencies:
      call-bind-apply-helpers: 1.0.2
      es-errors: 1.3.0
      gopd: 1.2.0

  eastasianwidth@0.2.0: {}

  editorconfig@1.0.4:
    dependencies:
      '@one-ini/wasm': 0.1.1
      commander: 10.0.1
      minimatch: 9.0.1
      semver: 7.7.2

  ee-first@1.1.1: {}

  electron-to-chromium@1.5.167: {}

  elementtree@0.1.7:
    dependencies:
      sax: 1.1.4

  emoji-regex@8.0.0: {}

  emoji-regex@9.2.2: {}

  encodeurl@1.0.2: {}

  encodeurl@2.0.0: {}

  entities@4.5.0: {}

  entities@6.0.1: {}

  es-define-property@1.0.1: {}

  es-errors@1.3.0: {}

  es-module-lexer@1.7.0: {}

  es-object-atoms@1.1.1:
    dependencies:
      es-errors: 1.3.0

  es-set-tostringtag@2.1.0:
    dependencies:
      es-errors: 1.3.0
      get-intrinsic: 1.3.0
      has-tostringtag: 1.0.2
      hasown: 2.0.2

  esbuild@0.25.5:
    optionalDependencies:
      '@esbuild/aix-ppc64': 0.25.5
      '@esbuild/android-arm': 0.25.5
      '@esbuild/android-arm64': 0.25.5
      '@esbuild/android-x64': 0.25.5
      '@esbuild/darwin-arm64': 0.25.5
      '@esbuild/darwin-x64': 0.25.5
      '@esbuild/freebsd-arm64': 0.25.5
      '@esbuild/freebsd-x64': 0.25.5
      '@esbuild/linux-arm': 0.25.5
      '@esbuild/linux-arm64': 0.25.5
      '@esbuild/linux-ia32': 0.25.5
      '@esbuild/linux-loong64': 0.25.5
      '@esbuild/linux-mips64el': 0.25.5
      '@esbuild/linux-ppc64': 0.25.5
      '@esbuild/linux-riscv64': 0.25.5
      '@esbuild/linux-s390x': 0.25.5
      '@esbuild/linux-x64': 0.25.5
      '@esbuild/netbsd-arm64': 0.25.5
      '@esbuild/netbsd-x64': 0.25.5
      '@esbuild/openbsd-arm64': 0.25.5
      '@esbuild/openbsd-x64': 0.25.5
      '@esbuild/sunos-x64': 0.25.5
      '@esbuild/win32-arm64': 0.25.5
      '@esbuild/win32-ia32': 0.25.5
      '@esbuild/win32-x64': 0.25.5

  escalade@3.2.0: {}

  escape-html@1.0.3: {}

  escape-string-regexp@4.0.0: {}

  eslint-config-prettier@10.1.5(eslint@9.29.0):
    dependencies:
      eslint: 9.29.0

  eslint-plugin-prettier@5.4.1(eslint-config-prettier@10.1.5(eslint@9.29.0))(eslint@9.29.0)(prettier@3.5.3):
    dependencies:
      eslint: 9.29.0
      prettier: 3.5.3
      prettier-linter-helpers: 1.0.0
      synckit: 0.11.8
    optionalDependencies:
      eslint-config-prettier: 10.1.5(eslint@9.29.0)

  eslint-plugin-vue@9.33.0(eslint@9.29.0):
    dependencies:
      '@eslint-community/eslint-utils': 4.7.0(eslint@9.29.0)
      eslint: 9.29.0
      globals: 13.24.0
      natural-compare: 1.4.0
      nth-check: 2.1.1
      postcss-selector-parser: 6.1.2
      semver: 7.7.2
      vue-eslint-parser: 9.4.3(eslint@9.29.0)
      xml-name-validator: 4.0.0
    transitivePeerDependencies:
      - supports-color

  eslint-scope@7.2.2:
    dependencies:
      esrecurse: 4.3.0
      estraverse: 5.3.0

  eslint-scope@8.4.0:
    dependencies:
      esrecurse: 4.3.0
      estraverse: 5.3.0

  eslint-visitor-keys@3.4.3: {}

  eslint-visitor-keys@4.2.1: {}

  eslint@9.29.0:
    dependencies:
      '@eslint-community/eslint-utils': 4.7.0(eslint@9.29.0)
      '@eslint-community/regexpp': 4.12.1
      '@eslint/config-array': 0.20.1
      '@eslint/config-helpers': 0.2.3
      '@eslint/core': 0.14.0
      '@eslint/eslintrc': 3.3.1
      '@eslint/js': 9.29.0
      '@eslint/plugin-kit': 0.3.2
      '@humanfs/node': 0.16.6
      '@humanwhocodes/module-importer': 1.0.1
      '@humanwhocodes/retry': 0.4.3
      '@types/estree': 1.0.8
      '@types/json-schema': 7.0.15
      ajv: 6.12.6
      chalk: 4.1.2
      cross-spawn: 7.0.6
      debug: 4.4.1
      escape-string-regexp: 4.0.0
      eslint-scope: 8.4.0
      eslint-visitor-keys: 4.2.1
      espree: 10.4.0
      esquery: 1.6.0
      esutils: 2.0.3
      fast-deep-equal: 3.1.3
      file-entry-cache: 8.0.0
      find-up: 5.0.0
      glob-parent: 6.0.2
      ignore: 5.3.2
      imurmurhash: 0.1.4
      is-glob: 4.0.3
      json-stable-stringify-without-jsonify: 1.0.1
      lodash.merge: 4.6.2
      minimatch: 3.1.2
      natural-compare: 1.4.0
      optionator: 0.9.4
    transitivePeerDependencies:
      - supports-color

  espree@10.4.0:
    dependencies:
      acorn: 8.15.0
      acorn-jsx: 5.3.2(acorn@8.15.0)
      eslint-visitor-keys: 4.2.1

  espree@9.6.1:
    dependencies:
      acorn: 8.15.0
      acorn-jsx: 5.3.2(acorn@8.15.0)
      eslint-visitor-keys: 3.4.3

  esquery@1.6.0:
    dependencies:
      estraverse: 5.3.0

  esrecurse@4.3.0:
    dependencies:
      estraverse: 5.3.0

  estraverse@5.3.0: {}

  estree-walker@2.0.2: {}

  estree-walker@3.0.3:
    dependencies:
      '@types/estree': 1.0.8

  esutils@2.0.3: {}

  etag@1.8.1: {}

  event-target-shim@5.0.1: {}

  events@3.3.0: {}

  expect-type@1.2.1: {}

  express@4.21.2:
    dependencies:
      accepts: 1.3.8
      array-flatten: 1.1.1
      body-parser: 1.20.3
      content-disposition: 0.5.4
      content-type: 1.0.5
      cookie: 0.7.1
      cookie-signature: 1.0.6
      debug: 2.6.9
      depd: 2.0.0
      encodeurl: 2.0.0
      escape-html: 1.0.3
      etag: 1.8.1
      finalhandler: 1.3.1
      fresh: 0.5.2
      http-errors: 2.0.0
      merge-descriptors: 1.0.3
      methods: 1.1.2
      on-finished: 2.4.1
      parseurl: 1.3.3
      path-to-regexp: 0.1.12
      proxy-addr: 2.0.7
      qs: 6.13.0
      range-parser: 1.2.1
      safe-buffer: 5.2.1
      send: 0.19.0
      serve-static: 1.16.2
      setprototypeof: 1.2.0
      statuses: 2.0.1
      type-is: 1.6.18
      utils-merge: 1.0.1
      vary: 1.1.2
    transitivePeerDependencies:
      - supports-color

  external-editor@3.1.0:
    dependencies:
      chardet: 0.7.0
      iconv-lite: 0.4.24
      tmp: 0.0.33

  fast-deep-equal@3.1.3: {}

  fast-diff@1.3.0: {}

  fast-fifo@1.3.2: {}

  fast-glob@3.3.3:
    dependencies:
      '@nodelib/fs.stat': 2.0.5
      '@nodelib/fs.walk': 1.2.8
      glob-parent: 5.1.2
      merge2: 1.4.1
      micromatch: 4.0.8

  fast-json-stable-stringify@2.1.0: {}

  fast-levenshtein@2.0.6: {}

  fastq@1.19.1:
    dependencies:
      reusify: 1.1.0

  fdir@6.4.6(picomatch@4.0.2):
    optionalDependencies:
      picomatch: 4.0.2

  fflate@0.8.2: {}

  file-entry-cache@8.0.0:
    dependencies:
      flat-cache: 4.0.1

  fill-range@7.1.1:
    dependencies:
      to-regex-range: 5.0.1

  finalhandler@1.3.1:
    dependencies:
      debug: 2.6.9
      encodeurl: 2.0.0
      escape-html: 1.0.3
      on-finished: 2.4.1
      parseurl: 1.3.3
      statuses: 2.0.1
      unpipe: 1.0.0
    transitivePeerDependencies:
      - supports-color

  find-up@5.0.0:
    dependencies:
      locate-path: 6.0.0
      path-exists: 4.0.0

  flat-cache@4.0.1:
    dependencies:
      flatted: 3.3.3
      keyv: 4.5.4

  flat@5.0.2: {}

  flatted@3.3.3: {}

  follow-redirects@1.15.9: {}

  foreground-child@3.3.1:
    dependencies:
      cross-spawn: 7.0.6
      signal-exit: 4.1.0

  form-data@4.0.3:
    dependencies:
      asynckit: 0.4.0
      combined-stream: 1.0.8
      es-set-tostringtag: 2.1.0
      hasown: 2.0.2
      mime-types: 2.1.35

  forwarded@0.2.0: {}

  fraction.js@4.3.7: {}

  fresh@0.5.2: {}

  fs-extra@11.3.0:
    dependencies:
      graceful-fs: 4.2.11
      jsonfile: 6.1.0
      universalify: 2.0.1

  fsevents@2.3.3:
    optional: true

  function-bind@1.1.2: {}

  get-caller-file@2.0.5: {}

  get-intrinsic@1.3.0:
    dependencies:
      call-bind-apply-helpers: 1.0.2
      es-define-property: 1.0.1
      es-errors: 1.3.0
      es-object-atoms: 1.1.1
      function-bind: 1.1.2
      get-proto: 1.0.1
      gopd: 1.2.0
      has-symbols: 1.1.0
      hasown: 2.0.2
      math-intrinsics: 1.1.0

  get-proto@1.0.1:
    dependencies:
      dunder-proto: 1.0.1
      es-object-atoms: 1.1.1

  glob-parent@5.1.2:
    dependencies:
      is-glob: 4.0.3

  glob-parent@6.0.2:
    dependencies:
      is-glob: 4.0.3

  glob@10.4.5:
    dependencies:
      foreground-child: 3.3.1
      jackspeak: 3.4.3
      minimatch: 9.0.5
      minipass: 7.1.2
      package-json-from-dist: 1.0.1
      path-scurry: 1.11.1

  globals@13.24.0:
    dependencies:
      type-fest: 0.20.2

  globals@14.0.0: {}

  globals@15.15.0: {}

  gopd@1.2.0: {}

  graceful-fs@4.2.11: {}

  graphemer@1.4.0: {}

<<<<<<< HEAD
  graphql-tag@2.12.6(graphql@16.11.0):
    dependencies:
      graphql: 16.11.0
      tslib: 2.8.1

  graphql@16.11.0: {}
=======
  happy-dom@18.0.1:
    dependencies:
      '@types/node': 20.19.1
      '@types/whatwg-mimetype': 3.0.2
      whatwg-mimetype: 3.0.0
>>>>>>> 331512f7

  has-flag@4.0.0: {}

  has-symbols@1.1.0: {}

  has-tostringtag@1.0.2:
    dependencies:
      has-symbols: 1.1.0

  hasown@2.0.2:
    dependencies:
      function-bind: 1.1.2

  he@1.2.0: {}

  hoist-non-react-statics@3.3.2:
    dependencies:
      react-is: 16.13.1

  hookable@5.5.3: {}

  html-encoding-sniffer@4.0.0:
    dependencies:
      whatwg-encoding: 3.1.1

  html-escaper@2.0.2: {}

  html-minifier-terser@7.2.0:
    dependencies:
      camel-case: 4.1.2
      clean-css: 5.3.3
      commander: 10.0.1
      entities: 4.5.0
      param-case: 3.0.4
      relateurl: 0.2.7
      terser: 5.42.0

  http-errors@2.0.0:
    dependencies:
      depd: 2.0.0
      inherits: 2.0.4
      setprototypeof: 1.2.0
      statuses: 2.0.1
      toidentifier: 1.0.1

  http-proxy-agent@7.0.2:
    dependencies:
      agent-base: 7.1.3
      debug: 4.4.1
    transitivePeerDependencies:
      - supports-color

  https-proxy-agent@7.0.6:
    dependencies:
      agent-base: 7.1.3
      debug: 4.4.1
    transitivePeerDependencies:
      - supports-color

  iconv-lite@0.4.24:
    dependencies:
      safer-buffer: 2.1.2

  iconv-lite@0.6.3:
    dependencies:
      safer-buffer: 2.1.2

  ieee754@1.2.1: {}

  ignore@5.3.2: {}

  ignore@7.0.5: {}

  immutable@5.1.3: {}

  import-fresh@3.3.1:
    dependencies:
      parent-module: 1.0.1
      resolve-from: 4.0.0

  imurmurhash@0.1.4: {}

  inherits@2.0.4: {}

  ini@1.3.8: {}

  inquirer@9.3.7:
    dependencies:
      '@inquirer/figures': 1.0.12
      ansi-escapes: 4.3.2
      cli-width: 4.1.0
      external-editor: 3.1.0
      mute-stream: 1.0.0
      ora: 5.4.1
      run-async: 3.0.0
      rxjs: 7.8.2
      string-width: 4.2.3
      strip-ansi: 6.0.1
      wrap-ansi: 6.2.0
      yoctocolors-cjs: 2.1.2

  ipaddr.js@1.9.1: {}

  is-binary-path@2.1.0:
    dependencies:
      binary-extensions: 2.3.0

  is-docker@2.2.1: {}

  is-docker@3.0.0: {}

  is-extglob@2.1.1: {}

  is-fullwidth-code-point@3.0.0: {}

  is-glob@4.0.3:
    dependencies:
      is-extglob: 2.1.1

  is-inside-container@1.0.0:
    dependencies:
      is-docker: 3.0.0

  is-interactive@1.0.0: {}

  is-number@7.0.0: {}

  is-plain-object@2.0.4:
    dependencies:
      isobject: 3.0.1

  is-potential-custom-element-name@1.0.1: {}

  is-stream@2.0.1: {}

  is-unicode-supported@0.1.0: {}

  is-what@4.1.16: {}

  is-wsl@2.2.0:
    dependencies:
      is-docker: 2.2.1

  is-wsl@3.1.0:
    dependencies:
      is-inside-container: 1.0.0

  isarray@1.0.0: {}

  isbinaryfile@5.0.4: {}

  isexe@2.0.0: {}

  isobject@3.0.1: {}

  istanbul-lib-coverage@3.2.2: {}

  istanbul-lib-report@3.0.1:
    dependencies:
      istanbul-lib-coverage: 3.2.2
      make-dir: 4.0.0
      supports-color: 7.2.0

  istanbul-lib-source-maps@5.0.6:
    dependencies:
      '@jridgewell/trace-mapping': 0.3.25
      debug: 4.4.1
      istanbul-lib-coverage: 3.2.2
    transitivePeerDependencies:
      - supports-color

  istanbul-reports@3.1.7:
    dependencies:
      html-escaper: 2.0.2
      istanbul-lib-report: 3.0.1

  jackspeak@3.4.3:
    dependencies:
      '@isaacs/cliui': 8.0.2
    optionalDependencies:
      '@pkgjs/parseargs': 0.11.0

  js-beautify@1.15.4:
    dependencies:
      config-chain: 1.1.13
      editorconfig: 1.0.4
      glob: 10.4.5
      js-cookie: 3.0.5
      nopt: 7.2.1

  js-cookie@3.0.5: {}

  js-tokens@4.0.0: {}

  js-tokens@9.0.1: {}

  js-yaml@4.1.0:
    dependencies:
      argparse: 2.0.1

  jsdom@26.1.0:
    dependencies:
      cssstyle: 4.5.0
      data-urls: 5.0.0
      decimal.js: 10.5.0
      html-encoding-sniffer: 4.0.0
      http-proxy-agent: 7.0.2
      https-proxy-agent: 7.0.6
      is-potential-custom-element-name: 1.0.1
      nwsapi: 2.2.20
      parse5: 7.3.0
      rrweb-cssom: 0.8.0
      saxes: 6.0.0
      symbol-tree: 3.2.4
      tough-cookie: 5.1.2
      w3c-xmlserializer: 5.0.0
      webidl-conversions: 7.0.0
      whatwg-encoding: 3.1.1
      whatwg-mimetype: 4.0.0
      whatwg-url: 14.2.0
      ws: 8.18.2
      xml-name-validator: 5.0.0
    transitivePeerDependencies:
      - bufferutil
      - supports-color
      - utf-8-validate

  json-buffer@3.0.1: {}

  json-schema-traverse@0.4.1: {}

  json-stable-stringify-without-jsonify@1.0.1: {}

  jsonfile@6.1.0:
    dependencies:
      universalify: 2.0.1
    optionalDependencies:
      graceful-fs: 4.2.11

  keyv@4.5.4:
    dependencies:
      json-buffer: 3.0.1

  kind-of@6.0.3: {}

  kolorist@1.8.0: {}

  lazystream@1.0.1:
    dependencies:
      readable-stream: 2.3.8

  levn@0.4.1:
    dependencies:
      prelude-ls: 1.2.1
      type-check: 0.4.0

  locate-path@6.0.0:
    dependencies:
      p-locate: 5.0.0

  lodash.merge@4.6.2: {}

  lodash@4.17.21: {}

  log-symbols@4.1.0:
    dependencies:
      chalk: 4.1.2
      is-unicode-supported: 0.1.0

<<<<<<< HEAD
  loose-envify@1.4.0:
    dependencies:
      js-tokens: 4.0.0

=======
>>>>>>> 331512f7
  loupe@3.1.4: {}

  lower-case@2.0.2:
    dependencies:
      tslib: 2.8.1

  lru-cache@10.4.3: {}

  magic-string@0.30.17:
    dependencies:
      '@jridgewell/sourcemap-codec': 1.5.0

  magicast@0.3.5:
    dependencies:
      '@babel/parser': 7.27.5
      '@babel/types': 7.27.6
      source-map-js: 1.2.1

  make-dir@4.0.0:
    dependencies:
      semver: 7.7.2

  math-intrinsics@1.1.0: {}

  media-typer@0.3.0: {}

  merge-descriptors@1.0.3: {}

  merge2@1.4.1: {}

  methods@1.1.2: {}

  micromatch@4.0.8:
    dependencies:
      braces: 3.0.3
      picomatch: 2.3.1

  mime-db@1.52.0: {}

  mime-db@1.54.0: {}

  mime-types@2.1.35:
    dependencies:
      mime-db: 1.52.0

  mime@1.6.0: {}

  mimic-fn@2.1.0: {}

  minimatch@3.1.2:
    dependencies:
      brace-expansion: 1.1.12

  minimatch@5.1.6:
    dependencies:
      brace-expansion: 2.0.2

  minimatch@9.0.1:
    dependencies:
      brace-expansion: 2.0.2

  minimatch@9.0.5:
    dependencies:
      brace-expansion: 2.0.2

  minimist@1.2.8: {}

  minipass@7.1.2: {}

  mitt@3.0.1: {}

  mlly@1.7.4:
    dependencies:
      acorn: 8.15.0
      pathe: 2.0.3
      pkg-types: 1.3.1
      ufo: 1.6.1

  mrmime@2.0.1: {}

  ms@2.0.0: {}

  ms@2.1.3: {}

  muggle-string@0.4.1: {}

  mute-stream@1.0.0: {}

  nanoid@3.3.11: {}

  natural-compare@1.4.0: {}

  negotiator@0.6.3: {}

  negotiator@0.6.4: {}

  no-case@3.0.4:
    dependencies:
      lower-case: 2.0.2
      tslib: 2.8.1

  node-forge@1.3.1: {}

  node-releases@2.0.19: {}

  nopt@7.2.1:
    dependencies:
      abbrev: 2.0.0

  normalize-path@3.0.0: {}

  normalize-range@0.1.2: {}

  npm-run-path@6.0.0:
    dependencies:
      path-key: 4.0.0
      unicorn-magic: 0.3.0

  nth-check@2.1.1:
    dependencies:
      boolbase: 1.0.0

  nwsapi@2.2.20: {}

  object-assign@4.1.1: {}

  object-inspect@1.13.4: {}

  on-finished@2.4.1:
    dependencies:
      ee-first: 1.1.1

  on-headers@1.0.2: {}

  onetime@5.1.2:
    dependencies:
      mimic-fn: 2.1.0

  open@10.1.2:
    dependencies:
      default-browser: 5.2.1
      define-lazy-prop: 3.0.0
      is-inside-container: 1.0.0
      is-wsl: 3.1.0

  open@8.4.2:
    dependencies:
      define-lazy-prop: 2.0.0
      is-docker: 2.2.1
      is-wsl: 2.2.0

  optimism@0.18.1:
    dependencies:
      '@wry/caches': 1.0.1
      '@wry/context': 0.7.4
      '@wry/trie': 0.5.0
      tslib: 2.8.1

  optionator@0.9.4:
    dependencies:
      deep-is: 0.1.4
      fast-levenshtein: 2.0.6
      levn: 0.4.1
      prelude-ls: 1.2.1
      type-check: 0.4.0
      word-wrap: 1.2.5

  ora@5.4.1:
    dependencies:
      bl: 4.1.0
      chalk: 4.1.2
      cli-cursor: 3.1.0
      cli-spinners: 2.9.2
      is-interactive: 1.0.0
      is-unicode-supported: 0.1.0
      log-symbols: 4.1.0
      strip-ansi: 6.0.1
      wcwidth: 1.0.1

  os-tmpdir@1.0.2: {}

  p-limit@3.1.0:
    dependencies:
      yocto-queue: 0.1.0

  p-locate@5.0.0:
    dependencies:
      p-limit: 3.1.0

  package-json-from-dist@1.0.1: {}

  param-case@3.0.4:
    dependencies:
      dot-case: 3.0.4
      tslib: 2.8.1

  parent-module@1.0.1:
    dependencies:
      callsites: 3.1.0

  parse5@7.3.0:
    dependencies:
      entities: 6.0.1

  parseurl@1.3.3: {}

  pascal-case@3.1.2:
    dependencies:
      no-case: 3.0.4
      tslib: 2.8.1

  path-browserify@1.0.1: {}

  path-exists@4.0.0: {}

  path-key@3.1.1: {}

  path-key@4.0.0: {}

  path-scurry@1.11.1:
    dependencies:
      lru-cache: 10.4.3
      minipass: 7.1.2

  path-to-regexp@0.1.12: {}

  pathe@2.0.3: {}

  pathval@2.0.0: {}

<<<<<<< HEAD
  perfect-debounce@1.0.0: {}

=======
>>>>>>> 331512f7
  picocolors@1.1.1: {}

  picomatch@2.3.1: {}

  picomatch@4.0.2: {}

  pinia@3.0.3(typescript@5.5.4)(vue@3.5.16(typescript@5.5.4)):
    dependencies:
      '@vue/devtools-api': 7.7.7
      vue: 3.5.16(typescript@5.5.4)
    optionalDependencies:
      typescript: 5.5.4

  pkg-types@1.3.1:
    dependencies:
      confbox: 0.1.8
      mlly: 1.7.4
      pathe: 2.0.3

  postcss-selector-parser@6.1.2:
    dependencies:
      cssesc: 3.0.0
      util-deprecate: 1.0.2

  postcss-value-parser@4.2.0: {}

  postcss@8.5.6:
    dependencies:
      nanoid: 3.3.11
      picocolors: 1.1.1
      source-map-js: 1.2.1

  prelude-ls@1.2.1: {}

  prettier-linter-helpers@1.0.0:
    dependencies:
      fast-diff: 1.3.0

  prettier@3.5.3: {}

  process-nextick-args@2.0.1: {}

  process@0.11.10: {}

<<<<<<< HEAD
  prop-types@15.8.1:
    dependencies:
      loose-envify: 1.4.0
      object-assign: 4.1.1
      react-is: 16.13.1

=======
>>>>>>> 331512f7
  proto-list@1.2.4: {}

  proxy-addr@2.0.7:
    dependencies:
      forwarded: 0.2.0
      ipaddr.js: 1.9.1

  proxy-from-env@1.1.0: {}

  punycode@2.3.1: {}

  qs@6.13.0:
    dependencies:
      side-channel: 1.1.0

  quasar@2.18.1: {}

  queue-microtask@1.2.3: {}

  randombytes@2.1.0:
    dependencies:
      safe-buffer: 5.2.1

  range-parser@1.2.1: {}

  raw-body@2.5.2:
    dependencies:
      bytes: 3.1.2
      http-errors: 2.0.0
      iconv-lite: 0.4.24
      unpipe: 1.0.0

  react-is@16.13.1: {}

  readable-stream@2.3.8:
    dependencies:
      core-util-is: 1.0.3
      inherits: 2.0.4
      isarray: 1.0.0
      process-nextick-args: 2.0.1
      safe-buffer: 5.1.2
      string_decoder: 1.1.1
      util-deprecate: 1.0.2

  readable-stream@3.6.2:
    dependencies:
      inherits: 2.0.4
      string_decoder: 1.3.0
      util-deprecate: 1.0.2

  readable-stream@4.7.0:
    dependencies:
      abort-controller: 3.0.0
      buffer: 6.0.3
      events: 3.3.0
      process: 0.11.10
      string_decoder: 1.3.0

  readdir-glob@1.1.3:
    dependencies:
      minimatch: 5.1.6

  readdirp@3.6.0:
    dependencies:
      picomatch: 2.3.1

  readdirp@4.1.2: {}

  rehackt@0.1.0: {}

  relateurl@0.2.7: {}

  require-directory@2.1.1: {}

  resolve-from@4.0.0: {}

  restore-cursor@3.1.0:
    dependencies:
      onetime: 5.1.2
      signal-exit: 3.0.7

  reusify@1.1.0: {}

  rfdc@1.4.1: {}

  rollup-plugin-visualizer@5.14.0(rollup@4.43.0):
    dependencies:
      open: 8.4.2
      picomatch: 4.0.2
      source-map: 0.7.4
      yargs: 17.7.2
    optionalDependencies:
      rollup: 4.43.0

  rollup@4.43.0:
    dependencies:
      '@types/estree': 1.0.7
    optionalDependencies:
      '@rollup/rollup-android-arm-eabi': 4.43.0
      '@rollup/rollup-android-arm64': 4.43.0
      '@rollup/rollup-darwin-arm64': 4.43.0
      '@rollup/rollup-darwin-x64': 4.43.0
      '@rollup/rollup-freebsd-arm64': 4.43.0
      '@rollup/rollup-freebsd-x64': 4.43.0
      '@rollup/rollup-linux-arm-gnueabihf': 4.43.0
      '@rollup/rollup-linux-arm-musleabihf': 4.43.0
      '@rollup/rollup-linux-arm64-gnu': 4.43.0
      '@rollup/rollup-linux-arm64-musl': 4.43.0
      '@rollup/rollup-linux-loongarch64-gnu': 4.43.0
      '@rollup/rollup-linux-powerpc64le-gnu': 4.43.0
      '@rollup/rollup-linux-riscv64-gnu': 4.43.0
      '@rollup/rollup-linux-riscv64-musl': 4.43.0
      '@rollup/rollup-linux-s390x-gnu': 4.43.0
      '@rollup/rollup-linux-x64-gnu': 4.43.0
      '@rollup/rollup-linux-x64-musl': 4.43.0
      '@rollup/rollup-win32-arm64-msvc': 4.43.0
      '@rollup/rollup-win32-ia32-msvc': 4.43.0
      '@rollup/rollup-win32-x64-msvc': 4.43.0
      fsevents: 2.3.3

  rrweb-cssom@0.8.0: {}

  run-applescript@7.0.0: {}

  run-async@3.0.0: {}

  run-parallel@1.2.0:
    dependencies:
      queue-microtask: 1.2.3

  rxjs@7.8.2:
    dependencies:
      tslib: 2.8.1

  safe-buffer@5.1.2: {}

  safe-buffer@5.2.1: {}

  safer-buffer@2.1.2: {}

  sass-embedded-android-arm64@1.89.2:
    optional: true

  sass-embedded-android-arm@1.89.2:
    optional: true

  sass-embedded-android-riscv64@1.89.2:
    optional: true

  sass-embedded-android-x64@1.89.2:
    optional: true

  sass-embedded-darwin-arm64@1.89.2:
    optional: true

  sass-embedded-darwin-x64@1.89.2:
    optional: true

  sass-embedded-linux-arm64@1.89.2:
    optional: true

  sass-embedded-linux-arm@1.89.2:
    optional: true

  sass-embedded-linux-musl-arm64@1.89.2:
    optional: true

  sass-embedded-linux-musl-arm@1.89.2:
    optional: true

  sass-embedded-linux-musl-riscv64@1.89.2:
    optional: true

  sass-embedded-linux-musl-x64@1.89.2:
    optional: true

  sass-embedded-linux-riscv64@1.89.2:
    optional: true

  sass-embedded-linux-x64@1.89.2:
    optional: true

  sass-embedded-win32-arm64@1.89.2:
    optional: true

  sass-embedded-win32-x64@1.89.2:
    optional: true

  sass-embedded@1.89.2:
    dependencies:
      '@bufbuild/protobuf': 2.5.2
      buffer-builder: 0.2.0
      colorjs.io: 0.5.2
      immutable: 5.1.3
      rxjs: 7.8.2
      supports-color: 8.1.1
      sync-child-process: 1.0.2
      varint: 6.0.0
    optionalDependencies:
      sass-embedded-android-arm: 1.89.2
      sass-embedded-android-arm64: 1.89.2
      sass-embedded-android-riscv64: 1.89.2
      sass-embedded-android-x64: 1.89.2
      sass-embedded-darwin-arm64: 1.89.2
      sass-embedded-darwin-x64: 1.89.2
      sass-embedded-linux-arm: 1.89.2
      sass-embedded-linux-arm64: 1.89.2
      sass-embedded-linux-musl-arm: 1.89.2
      sass-embedded-linux-musl-arm64: 1.89.2
      sass-embedded-linux-musl-riscv64: 1.89.2
      sass-embedded-linux-musl-x64: 1.89.2
      sass-embedded-linux-riscv64: 1.89.2
      sass-embedded-linux-x64: 1.89.2
      sass-embedded-win32-arm64: 1.89.2
      sass-embedded-win32-x64: 1.89.2

  sax@1.1.4: {}

  saxes@6.0.0:
    dependencies:
      xmlchars: 2.2.0

  selfsigned@2.4.1:
    dependencies:
      '@types/node-forge': 1.3.11
      node-forge: 1.3.1

  semver@7.7.2: {}

  send@0.19.0:
    dependencies:
      debug: 2.6.9
      depd: 2.0.0
      destroy: 1.2.0
      encodeurl: 1.0.2
      escape-html: 1.0.3
      etag: 1.8.1
      fresh: 0.5.2
      http-errors: 2.0.0
      mime: 1.6.0
      ms: 2.1.3
      on-finished: 2.4.1
      range-parser: 1.2.1
      statuses: 2.0.1
    transitivePeerDependencies:
      - supports-color

  serialize-javascript@6.0.2:
    dependencies:
      randombytes: 2.1.0

  serve-static@1.16.2:
    dependencies:
      encodeurl: 2.0.0
      escape-html: 1.0.3
      parseurl: 1.3.3
      send: 0.19.0
    transitivePeerDependencies:
      - supports-color

  setprototypeof@1.2.0: {}

  shallow-clone@3.0.1:
    dependencies:
      kind-of: 6.0.3

  shebang-command@2.0.0:
    dependencies:
      shebang-regex: 3.0.0

  shebang-regex@3.0.0: {}

  side-channel-list@1.0.0:
    dependencies:
      es-errors: 1.3.0
      object-inspect: 1.13.4

  side-channel-map@1.0.1:
    dependencies:
      call-bound: 1.0.4
      es-errors: 1.3.0
      get-intrinsic: 1.3.0
      object-inspect: 1.13.4

  side-channel-weakmap@1.0.2:
    dependencies:
      call-bound: 1.0.4
      es-errors: 1.3.0
      get-intrinsic: 1.3.0
      object-inspect: 1.13.4
      side-channel-map: 1.0.1

  side-channel@1.1.0:
    dependencies:
      es-errors: 1.3.0
      object-inspect: 1.13.4
      side-channel-list: 1.0.0
      side-channel-map: 1.0.1
      side-channel-weakmap: 1.0.2

  siginfo@2.0.0: {}

  signal-exit@3.0.7: {}

  signal-exit@4.1.0: {}

  sirv@3.0.1:
    dependencies:
      '@polka/url': 1.0.0-next.29
      mrmime: 2.0.1
      totalist: 3.0.1

  source-map-js@1.2.1: {}

  source-map-support@0.5.21:
    dependencies:
      buffer-from: 1.1.2
      source-map: 0.6.1

  source-map@0.6.1: {}

  source-map@0.7.4: {}

  speakingurl@14.0.1: {}

  stack-trace@1.0.0-pre2: {}

  stackback@0.0.2: {}

  statuses@2.0.1: {}

  std-env@3.9.0: {}

  streamx@2.22.1:
    dependencies:
      fast-fifo: 1.3.2
      text-decoder: 1.2.3
    optionalDependencies:
      bare-events: 2.5.4

  string-width@4.2.3:
    dependencies:
      emoji-regex: 8.0.0
      is-fullwidth-code-point: 3.0.0
      strip-ansi: 6.0.1

  string-width@5.1.2:
    dependencies:
      eastasianwidth: 0.2.0
      emoji-regex: 9.2.2
      strip-ansi: 7.1.0

  string_decoder@1.1.1:
    dependencies:
      safe-buffer: 5.1.2

  string_decoder@1.3.0:
    dependencies:
      safe-buffer: 5.2.1

  strip-ansi@6.0.1:
    dependencies:
      ansi-regex: 5.0.1

  strip-ansi@7.1.0:
    dependencies:
      ansi-regex: 6.1.0

  strip-json-comments@3.1.1: {}

  strip-literal@3.0.0:
    dependencies:
      js-tokens: 9.0.1

<<<<<<< HEAD
  superjson@2.2.2:
    dependencies:
      copy-anything: 3.0.5

=======
>>>>>>> 331512f7
  supports-color@7.2.0:
    dependencies:
      has-flag: 4.0.0

  supports-color@8.1.1:
    dependencies:
      has-flag: 4.0.0

  symbol-observable@4.0.0: {}

  symbol-tree@3.2.4: {}

  sync-child-process@1.0.2:
    dependencies:
      sync-message-port: 1.1.3

  sync-message-port@1.1.3: {}

  synckit@0.11.8:
    dependencies:
      '@pkgr/core': 0.2.7

  tar-stream@3.1.7:
    dependencies:
      b4a: 1.6.7
      fast-fifo: 1.3.2
      streamx: 2.22.1

  terser@5.42.0:
    dependencies:
      '@jridgewell/source-map': 0.3.6
      acorn: 8.15.0
      commander: 2.20.3
      source-map-support: 0.5.21

  test-exclude@7.0.1:
    dependencies:
      '@istanbuljs/schema': 0.1.3
      glob: 10.4.5
      minimatch: 9.0.5

  text-decoder@1.2.3:
    dependencies:
      b4a: 1.6.7

  tiny-invariant@1.3.3: {}

  tinybench@2.9.0: {}

  tinyexec@0.3.2: {}

  tinyglobby@0.2.14:
    dependencies:
      fdir: 6.4.6(picomatch@4.0.2)
      picomatch: 4.0.2

  tinypool@1.1.1: {}

  tinyrainbow@2.0.0: {}

  tinyspy@4.0.3: {}

<<<<<<< HEAD
  tldts-core@6.1.86: {}

  tldts@6.1.86:
    dependencies:
      tldts-core: 6.1.86

=======
>>>>>>> 331512f7
  tmp@0.0.33:
    dependencies:
      os-tmpdir: 1.0.2

  to-regex-range@5.0.1:
    dependencies:
      is-number: 7.0.0

  toidentifier@1.0.1: {}

  totalist@3.0.1: {}

  tough-cookie@5.1.2:
    dependencies:
      tldts: 6.1.86

  tr46@5.1.1:
    dependencies:
      punycode: 2.3.1

  ts-api-utils@2.1.0(typescript@5.5.4):
    dependencies:
      typescript: 5.5.4

  ts-essentials@9.4.2(typescript@5.5.4):
    optionalDependencies:
      typescript: 5.5.4

  ts-invariant@0.10.3:
    dependencies:
      tslib: 2.8.1

  tslib@2.8.1: {}

  type-check@0.4.0:
    dependencies:
      prelude-ls: 1.2.1

  type-fest@0.20.2: {}

  type-fest@0.21.3: {}

  type-fest@4.41.0: {}

  type-is@1.6.18:
    dependencies:
      media-typer: 0.3.0
      mime-types: 2.1.35

  typescript-eslint@8.34.1(eslint@9.29.0)(typescript@5.5.4):
    dependencies:
      '@typescript-eslint/eslint-plugin': 8.34.1(@typescript-eslint/parser@8.34.1(eslint@9.29.0)(typescript@5.5.4))(eslint@9.29.0)(typescript@5.5.4)
      '@typescript-eslint/parser': 8.34.1(eslint@9.29.0)(typescript@5.5.4)
      '@typescript-eslint/utils': 8.34.1(eslint@9.29.0)(typescript@5.5.4)
      eslint: 9.29.0
      typescript: 5.5.4
    transitivePeerDependencies:
      - supports-color

  typescript@5.5.4: {}

  ufo@1.6.1: {}

  undici-types@6.21.0: {}

  unicorn-magic@0.3.0: {}

  universalify@2.0.1: {}

  unpipe@1.0.0: {}

  update-browserslist-db@1.1.3(browserslist@4.25.0):
    dependencies:
      browserslist: 4.25.0
      escalade: 3.2.0
      picocolors: 1.1.1

  uri-js@4.4.1:
    dependencies:
      punycode: 2.3.1

  util-deprecate@1.0.2: {}

  utils-merge@1.0.1: {}

  varint@6.0.0: {}

  vary@1.1.2: {}

  vite-node@3.2.4(@types/node@20.19.1)(sass-embedded@1.89.2)(terser@5.42.0):
    dependencies:
      cac: 6.7.14
      debug: 4.4.1
      es-module-lexer: 1.7.0
      pathe: 2.0.3
      vite: 6.3.5(@types/node@20.19.1)(sass-embedded@1.89.2)(terser@5.42.0)
    transitivePeerDependencies:
      - '@types/node'
      - jiti
      - less
      - lightningcss
      - sass
      - sass-embedded
      - stylus
      - sugarss
      - supports-color
      - terser
      - tsx
      - yaml

  vite-plugin-checker@0.9.3(eslint@9.29.0)(optionator@0.9.4)(typescript@5.5.4)(vite@6.3.5(@types/node@20.19.1)(sass-embedded@1.89.2)(terser@5.42.0))(vue-tsc@2.2.10(typescript@5.5.4)):
    dependencies:
      '@babel/code-frame': 7.27.1
      chokidar: 4.0.3
      npm-run-path: 6.0.0
      picocolors: 1.1.1
      picomatch: 4.0.2
      strip-ansi: 7.1.0
      tiny-invariant: 1.3.3
      tinyglobby: 0.2.14
      vite: 6.3.5(@types/node@20.19.1)(sass-embedded@1.89.2)(terser@5.42.0)
      vscode-uri: 3.1.0
    optionalDependencies:
      eslint: 9.29.0
      optionator: 0.9.4
      typescript: 5.5.4
      vue-tsc: 2.2.10(typescript@5.5.4)

  vite@6.3.5(@types/node@20.19.1)(sass-embedded@1.89.2)(terser@5.42.0):
    dependencies:
      esbuild: 0.25.5
      fdir: 6.4.6(picomatch@4.0.2)
      picomatch: 4.0.2
      postcss: 8.5.6
      rollup: 4.43.0
      tinyglobby: 0.2.14
    optionalDependencies:
      '@types/node': 20.19.1
      fsevents: 2.3.3
      sass-embedded: 1.89.2
      terser: 5.42.0

<<<<<<< HEAD
  vitest@3.2.4(@types/node@20.19.1)(@vitest/ui@3.2.4)(jsdom@26.1.0)(sass-embedded@1.89.2)(terser@5.42.0):
=======
  vitest@3.2.4(@types/node@20.19.1)(happy-dom@18.0.1)(sass-embedded@1.89.2)(terser@5.42.0):
>>>>>>> 331512f7
    dependencies:
      '@types/chai': 5.2.2
      '@vitest/expect': 3.2.4
      '@vitest/mocker': 3.2.4(vite@6.3.5(@types/node@20.19.1)(sass-embedded@1.89.2)(terser@5.42.0))
      '@vitest/pretty-format': 3.2.4
      '@vitest/runner': 3.2.4
      '@vitest/snapshot': 3.2.4
      '@vitest/spy': 3.2.4
      '@vitest/utils': 3.2.4
      chai: 5.2.0
      debug: 4.4.1
      expect-type: 1.2.1
      magic-string: 0.30.17
      pathe: 2.0.3
      picomatch: 4.0.2
      std-env: 3.9.0
      tinybench: 2.9.0
      tinyexec: 0.3.2
      tinyglobby: 0.2.14
      tinypool: 1.1.1
      tinyrainbow: 2.0.0
      vite: 6.3.5(@types/node@20.19.1)(sass-embedded@1.89.2)(terser@5.42.0)
      vite-node: 3.2.4(@types/node@20.19.1)(sass-embedded@1.89.2)(terser@5.42.0)
      why-is-node-running: 2.3.0
    optionalDependencies:
      '@types/node': 20.19.1
<<<<<<< HEAD
      '@vitest/ui': 3.2.4(vitest@3.2.4)
      jsdom: 26.1.0
=======
      happy-dom: 18.0.1
>>>>>>> 331512f7
    transitivePeerDependencies:
      - jiti
      - less
      - lightningcss
      - msw
      - sass
      - sass-embedded
      - stylus
      - sugarss
      - supports-color
      - terser
      - tsx
      - yaml

  vscode-uri@3.1.0: {}

  vue-component-type-helpers@2.2.10: {}

  vue-eslint-parser@10.1.3(eslint@9.29.0):
    dependencies:
      debug: 4.4.1
      eslint: 9.29.0
      eslint-scope: 8.4.0
      eslint-visitor-keys: 4.2.1
      espree: 10.4.0
      esquery: 1.6.0
      lodash: 4.17.21
      semver: 7.7.2
    transitivePeerDependencies:
      - supports-color

  vue-eslint-parser@9.4.3(eslint@9.29.0):
    dependencies:
      debug: 4.4.1
      eslint: 9.29.0
      eslint-scope: 7.2.2
      eslint-visitor-keys: 3.4.3
      espree: 9.6.1
      esquery: 1.6.0
      lodash: 4.17.21
      semver: 7.7.2
    transitivePeerDependencies:
      - supports-color

  vue-router@4.5.1(vue@3.5.16(typescript@5.5.4)):
    dependencies:
      '@vue/devtools-api': 6.6.4
      vue: 3.5.16(typescript@5.5.4)

  vue-tsc@2.2.10(typescript@5.5.4):
    dependencies:
      '@volar/typescript': 2.4.14
      '@vue/language-core': 2.2.10(typescript@5.5.4)
      typescript: 5.5.4

  vue@3.5.16(typescript@5.5.4):
    dependencies:
      '@vue/compiler-dom': 3.5.16
      '@vue/compiler-sfc': 3.5.16
      '@vue/runtime-dom': 3.5.16
      '@vue/server-renderer': 3.5.16(vue@3.5.16(typescript@5.5.4))
      '@vue/shared': 3.5.16
    optionalDependencies:
      typescript: 5.5.4

  w3c-xmlserializer@5.0.0:
    dependencies:
      xml-name-validator: 5.0.0

  wcwidth@1.0.1:
    dependencies:
      defaults: 1.0.4

  webidl-conversions@7.0.0: {}

  webpack-merge@6.0.1:
    dependencies:
      clone-deep: 4.0.1
      flat: 5.0.2
      wildcard: 2.0.1

<<<<<<< HEAD
  whatwg-encoding@3.1.1:
    dependencies:
      iconv-lite: 0.6.3

  whatwg-mimetype@4.0.0: {}

  whatwg-url@14.2.0:
    dependencies:
      tr46: 5.1.1
      webidl-conversions: 7.0.0
=======
  whatwg-mimetype@3.0.0: {}
>>>>>>> 331512f7

  which@2.0.2:
    dependencies:
      isexe: 2.0.0

  why-is-node-running@2.3.0:
    dependencies:
      siginfo: 2.0.0
      stackback: 0.0.2

  wildcard@2.0.1: {}

  word-wrap@1.2.5: {}

  wrap-ansi@6.2.0:
    dependencies:
      ansi-styles: 4.3.0
      string-width: 4.2.3
      strip-ansi: 6.0.1

  wrap-ansi@7.0.0:
    dependencies:
      ansi-styles: 4.3.0
      string-width: 4.2.3
      strip-ansi: 6.0.1

  wrap-ansi@8.1.0:
    dependencies:
      ansi-styles: 6.2.1
      string-width: 5.1.2
      strip-ansi: 7.1.0

  ws@8.18.2: {}

  xml-name-validator@4.0.0: {}

  xml-name-validator@5.0.0: {}

  xmlchars@2.2.0: {}

  y18n@5.0.8: {}

  yargs-parser@21.1.1: {}

  yargs@17.7.2:
    dependencies:
      cliui: 8.0.1
      escalade: 3.2.0
      get-caller-file: 2.0.5
      require-directory: 2.1.1
      string-width: 4.2.3
      y18n: 5.0.8
      yargs-parser: 21.1.1

  yocto-queue@0.1.0: {}

  yoctocolors-cjs@2.1.2: {}

  zen-observable-ts@1.2.5:
    dependencies:
      zen-observable: 0.8.15

  zen-observable@0.8.15: {}

  zip-stream@6.0.1:
    dependencies:
      archiver-utils: 5.0.2
      compress-commons: 6.0.2
      readable-stream: 4.7.0<|MERGE_RESOLUTION|>--- conflicted
+++ resolved
@@ -14,18 +14,15 @@
       '@quasar/extras':
         specifier: ^1.16.4
         version: 1.17.0
-<<<<<<< HEAD
+      axios:
+        specifier: ^1.10.0
+        version: 1.10.0
       graphql:
         specifier: ^16.11.0
         version: 16.11.0
       pinia:
         specifier: ^3.0.3
         version: 3.0.3(typescript@5.5.4)(vue@3.5.16(typescript@5.5.4))
-=======
-      axios:
-        specifier: ^1.10.0
-        version: 1.10.0
->>>>>>> 331512f7
       quasar:
         specifier: ^2.16.0
         version: 2.18.1
@@ -51,15 +48,12 @@
       '@vitejs/plugin-vue':
         specifier: ^5.2.4
         version: 5.2.4(vite@6.3.5(@types/node@20.19.1)(sass-embedded@1.89.2)(terser@5.42.0))(vue@3.5.16(typescript@5.5.4))
-<<<<<<< HEAD
       '@vitest/coverage-v8':
         specifier: ^3.2.4
         version: 3.2.4(vitest@3.2.4)
       '@vitest/ui':
         specifier: ^3.2.4
         version: 3.2.4(vitest@3.2.4)
-=======
->>>>>>> 331512f7
       '@vue/eslint-config-prettier':
         specifier: ^10.1.0
         version: 10.2.0(eslint@9.29.0)(prettier@3.5.3)
@@ -87,15 +81,12 @@
       globals:
         specifier: ^15.12.0
         version: 15.15.0
-<<<<<<< HEAD
+      happy-dom:
+        specifier: ^18.0.1
+        version: 18.0.1
       jsdom:
         specifier: ^26.1.0
         version: 26.1.0
-=======
-      happy-dom:
-        specifier: ^18.0.1
-        version: 18.0.1
->>>>>>> 331512f7
       prettier:
         specifier: ^3.3.3
         version: 3.5.3
@@ -107,11 +98,7 @@
         version: 0.9.3(eslint@9.29.0)(optionator@0.9.4)(typescript@5.5.4)(vite@6.3.5(@types/node@20.19.1)(sass-embedded@1.89.2)(terser@5.42.0))(vue-tsc@2.2.10(typescript@5.5.4))
       vitest:
         specifier: ^3.2.4
-<<<<<<< HEAD
-        version: 3.2.4(@types/node@20.19.1)(@vitest/ui@3.2.4)(jsdom@26.1.0)(sass-embedded@1.89.2)(terser@5.42.0)
-=======
-        version: 3.2.4(@types/node@20.19.1)(happy-dom@18.0.1)(sass-embedded@1.89.2)(terser@5.42.0)
->>>>>>> 331512f7
+        version: 3.2.4(@types/node@20.19.1)(@vitest/ui@3.2.4)(happy-dom@18.0.1)(jsdom@26.1.0)(sass-embedded@1.89.2)(terser@5.42.0)
       vue-tsc:
         specifier: ^2.0.29
         version: 2.2.10(typescript@5.5.4)
@@ -761,7 +748,6 @@
       vite: ^5.0.0 || ^6.0.0
       vue: ^3.2.25
 
-<<<<<<< HEAD
   '@vitest/coverage-v8@3.2.4':
     resolution: {integrity: sha512-EyF9SXU6kS5Ku/U82E259WSnvg6c8KTjppUncuNdm5QHpe17mwREHnjDzozC8x9MZ0xfBUFSaLkRv4TMA75ALQ==}
     peerDependencies:
@@ -771,8 +757,6 @@
       '@vitest/browser':
         optional: true
 
-=======
->>>>>>> 331512f7
   '@vitest/expect@3.2.4':
     resolution: {integrity: sha512-Io0yyORnB6sikFlt8QW5K7slY4OjqNX9jmJQ02QDda8lyM6B5oNgVWoSoKPac8/kgnCUzuHQKrSLtu/uOqqrig==}
 
@@ -799,14 +783,11 @@
   '@vitest/spy@3.2.4':
     resolution: {integrity: sha512-vAfasCOe6AIK70iP5UD11Ac4siNUNJ9i/9PZ3NKx07sG6sUxeag1LWdNrMWeKKYBLlzuK+Gn65Yd5nyL6ds+nw==}
 
-<<<<<<< HEAD
   '@vitest/ui@3.2.4':
     resolution: {integrity: sha512-hGISOaP18plkzbWEcP/QvtRW1xDXF2+96HbEX6byqQhAUbiS5oH6/9JwW+QsQCIYON2bI6QZBF+2PvOmrRZ9wA==}
     peerDependencies:
       vitest: 3.2.4
 
-=======
->>>>>>> 331512f7
   '@vitest/utils@3.2.4':
     resolution: {integrity: sha512-fB2V0JFrQSMsCo9HiSq3Ezpdv4iYaXRG1Sx8edX3MwxfyNn83mKiGzOcH+Fkxt4MHxr3y42fQi1oeAInqgX2QA==}
 
@@ -891,7 +872,6 @@
   '@vue/test-utils@2.4.6':
     resolution: {integrity: sha512-FMxEjOpYNYiFe0GkaHsnJPXFHxQ6m4t8vI/ElPGpMWxZKpmRvQ33OIrvRXemy6yha03RxhOlQuy+gZMC3CQSow==}
 
-<<<<<<< HEAD
   '@wry/caches@1.0.1':
     resolution: {integrity: sha512-bXuaUNLVVkD20wcGBWRyo7j9N3TxePEWFZj2Y+r9OoUzfqmavM84+mFykRicNsBqatba5JLay1t48wxaXaWnlA==}
     engines: {node: '>=8'}
@@ -908,8 +888,6 @@
     resolution: {integrity: sha512-FNoYzHawTMk/6KMQoEG5O4PuioX19UbwdQKF44yw0nLfOypfQdjtfZzo/UIJWAJ23sNIFbD1Ug9lbaDGMwbqQA==}
     engines: {node: '>=8'}
 
-=======
->>>>>>> 331512f7
   abbrev@2.0.0:
     resolution: {integrity: sha512-6/mh1E2u2YgEsCHdY0Yx5oW+61gZU+1vXaoiHHrpKeuRNNgFvS+/jrwHiQhB5apAf5oB7UB7E19ol2R2LKH8hQ==}
     engines: {node: ^14.17.0 || ^16.13.0 || >=18.0.0}
@@ -984,12 +962,9 @@
     resolution: {integrity: sha512-Izi8RQcffqCeNVgFigKli1ssklIbpHnCYc6AknXGYoB6grJqyeby7jv12JUQgmTAnIDnbck1uxksT4dzN3PWBA==}
     engines: {node: '>=12'}
 
-<<<<<<< HEAD
   ast-v8-to-istanbul@0.3.3:
     resolution: {integrity: sha512-MuXMrSLVVoA6sYN/6Hke18vMzrT4TZNbZIj/hvh0fnYFpO+/kFXcLIaiPwXXWaQUPg4yJD8fj+lfJ7/1EBconw==}
 
-=======
->>>>>>> 331512f7
   async@3.2.6:
     resolution: {integrity: sha512-htCUDlxyyCLMgaM3xXg0C0LW2xqfuQ6p05pCEIsXuyQ+a1koYKTuBMzRNwmybfLgvJDMd0r1LTn4+E0Ti6C2AA==}
 
@@ -1269,12 +1244,9 @@
       supports-color:
         optional: true
 
-<<<<<<< HEAD
   decimal.js@10.5.0:
     resolution: {integrity: sha512-8vDa8Qxvr/+d94hSh5P3IJwI5t8/c0KsMp+g8bNw9cY2icONa5aPfvKeieW1WlG0WQYwwhJ7mjui2xtiePQSXw==}
 
-=======
->>>>>>> 331512f7
   deep-eql@5.0.2:
     resolution: {integrity: sha512-h5k/5U50IJJFpzfL6nO9jaaumfjO/f2NjK/oYB2Djzm4p9L+3T9qWpZqZ2hAbLPuuYq9wrU08WQyBTL5GbPk5Q==}
     engines: {node: '>=6'}
@@ -1659,7 +1631,6 @@
   graphemer@1.4.0:
     resolution: {integrity: sha512-EtKwoO6kxCL9WO5xipiHTZlSzBm7WLT627TqC/uVRd0HKmq8NXyebnNYxDoBi7wt8eTWrUrKXCOVaFq9x1kgag==}
 
-<<<<<<< HEAD
   graphql-tag@2.12.6:
     resolution: {integrity: sha512-FdSNcu2QQcWnM2VNvSCCDCVS5PpPqpzgFT8+GXzqJuoDd0CBncxCY278u4mhRO7tMgo2JjgJA5aZ+nWSQ/Z+xg==}
     engines: {node: '>=10'}
@@ -1669,11 +1640,10 @@
   graphql@16.11.0:
     resolution: {integrity: sha512-mS1lbMsxgQj6hge1XZ6p7GPhbrtFwUFYi3wRzXAC/FmYnyXMTvvI3td3rjmQ2u8ewXueaSvRPWaEcgVVOT9Jnw==}
     engines: {node: ^12.22.0 || ^14.16.0 || ^16.0.0 || >=17.0.0}
-=======
+
   happy-dom@18.0.1:
     resolution: {integrity: sha512-qn+rKOW7KWpVTtgIUi6RVmTBZJSe2k0Db0vh1f7CWrWclkkc7/Q+FrOfkZIb2eiErLyqu5AXEzE7XthO9JVxRA==}
     engines: {node: '>=20.0.0'}
->>>>>>> 331512f7
 
   has-flag@4.0.0:
     resolution: {integrity: sha512-EykJT/Q1KjTWctppgIAgfSO0tKVuZUjhgMr17kqTumMl6Afv3EISleU7qZUzoXDFTAHTDC4NOoG/ZxU3EvlMPQ==}
@@ -1940,13 +1910,10 @@
     resolution: {integrity: sha512-8XPvpAA8uyhfteu8pIvQxpJZ7SYYdpUivZpGy6sFsBuKRY/7rQGavedeB8aK+Zkyq6upMFVL/9AW6vOYzfRyLg==}
     engines: {node: '>=10'}
 
-<<<<<<< HEAD
   loose-envify@1.4.0:
     resolution: {integrity: sha512-lyuxPGr/Wfhrlem2CL/UcnUc1zcqKAImBDzukY7Y5F/yQiNdko6+fRLevlw1HgMySw7f611UIY408EtxRSoK3Q==}
     hasBin: true
 
-=======
->>>>>>> 331512f7
   loupe@3.1.4:
     resolution: {integrity: sha512-wJzkKwJrheKtknCOKNEtDK4iqg/MxmZheEMtSTYvnzRdEYaZzmgH976nenp8WdJRdx5Vc1X/9MO0Oszl6ezeXg==}
 
@@ -2204,12 +2171,9 @@
     resolution: {integrity: sha512-vE7JKRyES09KiunauX7nd2Q9/L7lhok4smP9RZTDeD4MVs72Dp2qNFVz39Nz5a0FVEW0BJR6C0DYrq6unoziZA==}
     engines: {node: '>= 14.16'}
 
-<<<<<<< HEAD
   perfect-debounce@1.0.0:
     resolution: {integrity: sha512-xCy9V055GLEqoFaHoC1SoLIaLmWctgCUaBaWxDZ7/Zx4CTyX7cJQLJOok/orfjZAh9kEYpjJa4d0KcJmCbctZA==}
 
-=======
->>>>>>> 331512f7
   picocolors@1.1.1:
     resolution: {integrity: sha512-xceH2snhtb5M9liqDsmEw56le376mTZkEX/jEb/RxNFyegNul7eNslCXP9FDj/Lcu0X8KEyMceP2ntpaHrDEVA==}
 
@@ -2264,12 +2228,9 @@
     resolution: {integrity: sha512-cdGef/drWFoydD1JsMzuFf8100nZl+GT+yacc2bEced5f9Rjk4z+WtFUTBu9PhOi9j/jfmBPu0mMEY4wIdAF8A==}
     engines: {node: '>= 0.6.0'}
 
-<<<<<<< HEAD
   prop-types@15.8.1:
     resolution: {integrity: sha512-oj87CgZICdulUohogVAR7AjlC0327U4el4L6eAvOqCeudMDVU0NThNaV+b9Df4dXgSP1gXMTnPdhfe/2qDH5cg==}
 
-=======
->>>>>>> 331512f7
   proto-list@1.2.4:
     resolution: {integrity: sha512-vtK/94akxsTMhe0/cbfpR+syPuszcuwhqVjJq26CuNDgFGj682oRBXOP5MJpv2r7JtE8MsiepGIqvvOTBwn2vA==}
 
@@ -2647,13 +2608,10 @@
   strip-literal@3.0.0:
     resolution: {integrity: sha512-TcccoMhJOM3OebGhSBEmp3UZ2SfDMZUEBdRA/9ynfLi8yYajyWX3JiXArcJt4Umh4vISpspkQIY8ZZoCqjbviA==}
 
-<<<<<<< HEAD
   superjson@2.2.2:
     resolution: {integrity: sha512-5JRxVqC8I8NuOUjzBbvVJAKNM8qoVuH0O77h4WInc/qC2q5IreqKxYwgkga3PfA22OayK2ikceb/B26dztPl+Q==}
     engines: {node: '>=16'}
 
-=======
->>>>>>> 331512f7
   supports-color@7.2.0:
     resolution: {integrity: sha512-qpCAvRl9stuOHveKsn7HncJRvv501qIacKzQlO/+Lwxc9+0q2wLyv4Dfvt80/DPn2pqOBsJdDiogXGR9+OvwRw==}
     engines: {node: '>=8'}
@@ -2721,7 +2679,6 @@
     resolution: {integrity: sha512-t2T/WLB2WRgZ9EpE4jgPJ9w+i66UZfDc8wHh0xrwiRNN+UwH98GIJkTeZqX9rg0i0ptwzqW+uYeIF0T4F8LR7A==}
     engines: {node: '>=14.0.0'}
 
-<<<<<<< HEAD
   tldts-core@6.1.86:
     resolution: {integrity: sha512-Je6p7pkk+KMzMv2XXKmAE3McmolOQFdxkKw0R8EYNr7sELW46JqnNeTX8ybPiQgvg1ymCoF8LXs5fzFaZvJPTA==}
 
@@ -2729,8 +2686,6 @@
     resolution: {integrity: sha512-WMi/OQ2axVTf/ykqCQgXiIct+mSQDFdH2fkwhPwgEwvJ1kSzZRiinb0zF2Xb8u4+OqPChmyI6MEu4EezNJz+FQ==}
     hasBin: true
 
-=======
->>>>>>> 331512f7
   tmp@0.0.33:
     resolution: {integrity: sha512-jRCJlojKnZ3addtTOjdIqoRuPEKBvNXcGYqzO6zWZX8KfKEpnGY5jfggJQ3EjKuu8D4bJRr0y+cYJFmYbImXGw==}
     engines: {node: '>=0.6.0'}
@@ -3008,11 +2963,14 @@
     resolution: {integrity: sha512-hXXvrjtx2PLYx4qruKl+kyRSLc52V+cCvMxRjmKwoA+CBbbF5GfIBtR6kCvl0fYGqTUPKB+1ktVmTHqMOzgCBg==}
     engines: {node: '>=18.0.0'}
 
-<<<<<<< HEAD
   whatwg-encoding@3.1.1:
     resolution: {integrity: sha512-6qN4hJdMwfYBtE3YBTTHhoeuUrDBPZmbQaxWAqSALV/MeEnR5z1xd8UKud2RAkFoPkmB+hli1TZSnyi84xz1vQ==}
     engines: {node: '>=18'}
 
+  whatwg-mimetype@3.0.0:
+    resolution: {integrity: sha512-nt+N2dzIutVRxARx1nghPKGv1xHikU7HKdfafKkLNLindmPU/ch3U31NOCGGA/dmPcmb1VlofO0vnKAcsm0o/Q==}
+    engines: {node: '>=12'}
+
   whatwg-mimetype@4.0.0:
     resolution: {integrity: sha512-QaKxh0eNIi2mE9p2vEdzfagOKHCcj1pJ56EEHGQOVxp8r9/iszLUUV7v89x9O1p/T+NlTM5W7jW6+cz4Fq1YVg==}
     engines: {node: '>=18'}
@@ -3020,11 +2978,6 @@
   whatwg-url@14.2.0:
     resolution: {integrity: sha512-De72GdQZzNTUBBChsXueQUnPKDkg/5A5zp7pFDuQAj5UFoENpiACU0wlCvzpAGnTkj++ihpKwKyYewn/XNUbKw==}
     engines: {node: '>=18'}
-=======
-  whatwg-mimetype@3.0.0:
-    resolution: {integrity: sha512-nt+N2dzIutVRxARx1nghPKGv1xHikU7HKdfafKkLNLindmPU/ch3U31NOCGGA/dmPcmb1VlofO0vnKAcsm0o/Q==}
-    engines: {node: '>=12'}
->>>>>>> 331512f7
 
   which@2.0.2:
     resolution: {integrity: sha512-BLI3Tl1TW3Pvl70l3yq3Y64i+awpwXqsGBYWkkqMtnbXgrMD+yj7rhW0kuEDxzJaYXGjEW5ogapKNMEKNMjibA==}
@@ -3701,7 +3654,6 @@
       vite: 6.3.5(@types/node@20.19.1)(sass-embedded@1.89.2)(terser@5.42.0)
       vue: 3.5.16(typescript@5.5.4)
 
-<<<<<<< HEAD
   '@vitest/coverage-v8@3.2.4(vitest@3.2.4)':
     dependencies:
       '@ampproject/remapping': 2.3.0
@@ -3717,12 +3669,10 @@
       std-env: 3.9.0
       test-exclude: 7.0.1
       tinyrainbow: 2.0.0
-      vitest: 3.2.4(@types/node@20.19.1)(@vitest/ui@3.2.4)(jsdom@26.1.0)(sass-embedded@1.89.2)(terser@5.42.0)
+      vitest: 3.2.4(@types/node@20.19.1)(@vitest/ui@3.2.4)(happy-dom@18.0.1)(jsdom@26.1.0)(sass-embedded@1.89.2)(terser@5.42.0)
     transitivePeerDependencies:
       - supports-color
 
-=======
->>>>>>> 331512f7
   '@vitest/expect@3.2.4':
     dependencies:
       '@types/chai': 5.2.2
@@ -3759,7 +3709,6 @@
     dependencies:
       tinyspy: 4.0.3
 
-<<<<<<< HEAD
   '@vitest/ui@3.2.4(vitest@3.2.4)':
     dependencies:
       '@vitest/utils': 3.2.4
@@ -3769,10 +3718,8 @@
       sirv: 3.0.1
       tinyglobby: 0.2.14
       tinyrainbow: 2.0.0
-      vitest: 3.2.4(@types/node@20.19.1)(@vitest/ui@3.2.4)(jsdom@26.1.0)(sass-embedded@1.89.2)(terser@5.42.0)
-
-=======
->>>>>>> 331512f7
+      vitest: 3.2.4(@types/node@20.19.1)(@vitest/ui@3.2.4)(happy-dom@18.0.1)(jsdom@26.1.0)(sass-embedded@1.89.2)(terser@5.42.0)
+
   '@vitest/utils@3.2.4':
     dependencies:
       '@vitest/pretty-format': 3.2.4
@@ -3910,7 +3857,6 @@
       js-beautify: 1.15.4
       vue-component-type-helpers: 2.2.10
 
-<<<<<<< HEAD
   '@wry/caches@1.0.1':
     dependencies:
       tslib: 2.8.1
@@ -3927,8 +3873,6 @@
     dependencies:
       tslib: 2.8.1
 
-=======
->>>>>>> 331512f7
   abbrev@2.0.0: {}
 
   abort-controller@3.0.0:
@@ -4002,15 +3946,12 @@
 
   assertion-error@2.0.1: {}
 
-<<<<<<< HEAD
   ast-v8-to-istanbul@0.3.3:
     dependencies:
       '@jridgewell/trace-mapping': 0.3.25
       estree-walker: 3.0.3
       js-tokens: 9.0.1
 
-=======
->>>>>>> 331512f7
   async@3.2.6: {}
 
   asynckit@0.4.0: {}
@@ -4301,11 +4242,8 @@
     dependencies:
       ms: 2.1.3
 
-<<<<<<< HEAD
   decimal.js@10.5.0: {}
 
-=======
->>>>>>> 331512f7
   deep-eql@5.0.2: {}
 
   deep-is@0.1.4: {}
@@ -4738,20 +4676,18 @@
 
   graphemer@1.4.0: {}
 
-<<<<<<< HEAD
   graphql-tag@2.12.6(graphql@16.11.0):
     dependencies:
       graphql: 16.11.0
       tslib: 2.8.1
 
   graphql@16.11.0: {}
-=======
+
   happy-dom@18.0.1:
     dependencies:
       '@types/node': 20.19.1
       '@types/whatwg-mimetype': 3.0.2
       whatwg-mimetype: 3.0.0
->>>>>>> 331512f7
 
   has-flag@4.0.0: {}
 
@@ -5021,13 +4957,10 @@
       chalk: 4.1.2
       is-unicode-supported: 0.1.0
 
-<<<<<<< HEAD
   loose-envify@1.4.0:
     dependencies:
       js-tokens: 4.0.0
 
-=======
->>>>>>> 331512f7
   loupe@3.1.4: {}
 
   lower-case@2.0.2:
@@ -5258,11 +5191,8 @@
 
   pathval@2.0.0: {}
 
-<<<<<<< HEAD
   perfect-debounce@1.0.0: {}
 
-=======
->>>>>>> 331512f7
   picocolors@1.1.1: {}
 
   picomatch@2.3.1: {}
@@ -5307,15 +5237,12 @@
 
   process@0.11.10: {}
 
-<<<<<<< HEAD
   prop-types@15.8.1:
     dependencies:
       loose-envify: 1.4.0
       object-assign: 4.1.1
       react-is: 16.13.1
 
-=======
->>>>>>> 331512f7
   proto-list@1.2.4: {}
 
   proxy-addr@2.0.7:
@@ -5690,13 +5617,10 @@
     dependencies:
       js-tokens: 9.0.1
 
-<<<<<<< HEAD
   superjson@2.2.2:
     dependencies:
       copy-anything: 3.0.5
 
-=======
->>>>>>> 331512f7
   supports-color@7.2.0:
     dependencies:
       has-flag: 4.0.0
@@ -5759,15 +5683,12 @@
 
   tinyspy@4.0.3: {}
 
-<<<<<<< HEAD
   tldts-core@6.1.86: {}
 
   tldts@6.1.86:
     dependencies:
       tldts-core: 6.1.86
 
-=======
->>>>>>> 331512f7
   tmp@0.0.33:
     dependencies:
       os-tmpdir: 1.0.2
@@ -5910,11 +5831,7 @@
       sass-embedded: 1.89.2
       terser: 5.42.0
 
-<<<<<<< HEAD
-  vitest@3.2.4(@types/node@20.19.1)(@vitest/ui@3.2.4)(jsdom@26.1.0)(sass-embedded@1.89.2)(terser@5.42.0):
-=======
-  vitest@3.2.4(@types/node@20.19.1)(happy-dom@18.0.1)(sass-embedded@1.89.2)(terser@5.42.0):
->>>>>>> 331512f7
+  vitest@3.2.4(@types/node@20.19.1)(@vitest/ui@3.2.4)(happy-dom@18.0.1)(jsdom@26.1.0)(sass-embedded@1.89.2)(terser@5.42.0):
     dependencies:
       '@types/chai': 5.2.2
       '@vitest/expect': 3.2.4
@@ -5941,12 +5858,9 @@
       why-is-node-running: 2.3.0
     optionalDependencies:
       '@types/node': 20.19.1
-<<<<<<< HEAD
       '@vitest/ui': 3.2.4(vitest@3.2.4)
+      happy-dom: 18.0.1
       jsdom: 26.1.0
-=======
-      happy-dom: 18.0.1
->>>>>>> 331512f7
     transitivePeerDependencies:
       - jiti
       - less
@@ -6028,10 +5942,11 @@
       flat: 5.0.2
       wildcard: 2.0.1
 
-<<<<<<< HEAD
   whatwg-encoding@3.1.1:
     dependencies:
       iconv-lite: 0.6.3
+
+  whatwg-mimetype@3.0.0: {}
 
   whatwg-mimetype@4.0.0: {}
 
@@ -6039,9 +5954,6 @@
     dependencies:
       tr46: 5.1.1
       webidl-conversions: 7.0.0
-=======
-  whatwg-mimetype@3.0.0: {}
->>>>>>> 331512f7
 
   which@2.0.2:
     dependencies:
